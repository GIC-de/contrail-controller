/*
 * Copyright (c) 2013 Juniper Networks, Inc. All rights reserved.
 */

#include <netinet/ether.h>
#include <boost/uuid/uuid_io.hpp>

#include "base/logging.h"
#include "db/db.h"
#include "db/db_entry.h"
#include "db/db_table.h"
#include "ifmap/ifmap_node.h"

#include <cfg/cfg_init.h>
#include <cfg/cfg_interface.h>
#include <cmn/agent.h>
#include <oper/operdb_init.h>
#include <oper/route_common.h>
#include <oper/vm.h>
#include <oper/vn.h>
#include <oper/vrf.h>
#include <oper/nexthop.h>
#include <oper/mpls.h>
#include <oper/mirror_table.h>
#include <oper/interface_common.h>
#include <oper/vrf_assign.h>
#include <oper/vxlan.h>

#include <vnc_cfg_types.h>
#include <oper/agent_sandesh.h>
#include <oper/sg.h>
#include <ksync/interface_ksync.h>
#include "sandesh/sandesh_trace.h"
#include "sandesh/common/vns_types.h"
#include "sandesh/common/vns_constants.h"
#include <ksync/ksync_init.h>

#include <services/dns_proto.h>

using namespace std;
using namespace boost::uuids;
using namespace autogen;

/////////////////////////////////////////////////////////////////////////////
// Template function to audit two lists. This is used to synchronize the
// operational and config list for Floating-IP, Service-Vlans, Static Routes
// and SG List
/////////////////////////////////////////////////////////////////////////////
template<class List, class Iterator>
bool AuditList(List &list, Iterator old_first, Iterator old_last,
               Iterator new_first, Iterator new_last) {
    bool ret = false;
    Iterator old_iterator = old_first;
    Iterator new_iterator = new_first;
    while (old_iterator != old_last && new_iterator != new_last) {
        if (old_iterator->IsLess(new_iterator.operator->())) {
            Iterator bkp = old_iterator++;
            list.Remove(bkp);
            ret = true;
        } else if (new_iterator->IsLess(old_iterator.operator->())) {
            Iterator bkp = new_iterator++;
            list.Insert(bkp.operator->());
            ret = true;
        } else {
            Iterator old_bkp = old_iterator++;
            Iterator new_bkp = new_iterator++;
            list.Update(old_bkp.operator->(), new_bkp.operator->());
            ret = true;
        }
    }

    while (old_iterator != old_last) {
        Iterator bkp = old_iterator++;
        list.Remove(bkp);
            ret = true;
    }

    while (new_iterator != new_last) {
        Iterator bkp = new_iterator++;
        list.Insert(bkp.operator->());
            ret = true;
    }

    return ret;
}

// Build one Floating IP entry for a virtual-machine-interface
static void BuildFloatingIpList(Agent *agent, VmInterfaceConfigData *data,
                                IFMapNode *node) {
    CfgListener *cfg_listener = agent->cfg_listener();
    if (cfg_listener->SkipNode(node)) {
        return;
    }

    // Find VRF for the floating-ip. Following path in graphs leads to VRF
    // virtual-machine-port <-> floating-ip <-> floating-ip-pool 
    // <-> virtual-network <-> routing-instance
    IFMapAgentTable *fip_table = static_cast<IFMapAgentTable *>(node->table());
    DBGraph *fip_graph = fip_table->GetGraph();

    // Iterate thru links for floating-ip looking for floating-ip-pool node
    for (DBGraphVertex::adjacency_iterator fip_iter = node->begin(fip_graph);
         fip_iter != node->end(fip_graph); ++fip_iter) {
        IFMapNode *pool_node = static_cast<IFMapNode *>(fip_iter.operator->());
        if (cfg_listener->SkipNode
            (pool_node, agent->cfg()->cfg_floatingip_pool_table())) {
            continue;
        }

        // Iterate thru links for floating-ip-pool looking for virtual-network
        IFMapAgentTable *pool_table = 
            static_cast<IFMapAgentTable *> (pool_node->table());
        DBGraph *pool_graph = pool_table->GetGraph();
        for (DBGraphVertex::adjacency_iterator pool_iter = 
             pool_node->begin(pool_graph);
             pool_iter != pool_node->end(pool_graph); ++pool_iter) {

            IFMapNode *vn_node = 
                static_cast<IFMapNode *>(pool_iter.operator->());
            if (cfg_listener->SkipNode
                (vn_node, agent->cfg()->cfg_vn_table())) {
                continue;
            }

            VirtualNetwork *cfg = static_cast <VirtualNetwork *> 
                (vn_node->GetObject());
            assert(cfg);
            autogen::IdPermsType id_perms = cfg->id_perms();
            boost::uuids::uuid vn_uuid;
            CfgUuidSet(id_perms.uuid.uuid_mslong, id_perms.uuid.uuid_lslong,
                       vn_uuid);

            IFMapAgentTable *vn_table = 
                static_cast<IFMapAgentTable *> (vn_node->table());
            DBGraph *vn_graph = vn_table->GetGraph();
            // Iterate thru links for virtual-network looking for 
            // routing-instance
            for (DBGraphVertex::adjacency_iterator vn_iter =
                 vn_node->begin(vn_graph);
                 vn_iter != vn_node->end(vn_graph); ++vn_iter) {

                IFMapNode *vrf_node = 
                    static_cast<IFMapNode *>(vn_iter.operator->());
                if (cfg_listener->SkipNode
                    (vrf_node, agent->cfg()->cfg_vrf_table())){
                    continue;
                }
                // Checking whether it is default vrf of not
                unsigned found = vrf_node->name().find_last_of(':');
                if (vn_node->name().compare(vrf_node->name().substr(0, found)) != 0) {
                    continue;
                }

                FloatingIp *fip = static_cast<FloatingIp *>(node->GetObject());
                assert(fip != NULL);
                LOG(DEBUG, "Add FloatingIP <" << fip->address() << ":" <<
                    vrf_node->name() << "> to interface " << node->name());

                boost::system::error_code ec;
                Ip4Address addr = Ip4Address::from_string(fip->address(), ec);
                if (ec.value() != 0) {
                    LOG(DEBUG, "Error decoding Floating IP address " 
                        << fip->address());
                } else {
                    data->floating_ip_list_.list_.insert
                        (VmInterface::FloatingIp(addr, vrf_node->name(),
                                                 vn_uuid));
                }
                break;
            }
            break;
        }
        break;
    }
    return;
}

// Build list of static-routes on virtual-machine-interface
static void BuildStaticRouteList(VmInterfaceConfigData *data, IFMapNode *node) {
    InterfaceRouteTable *entry = 
        static_cast<InterfaceRouteTable*>(node->GetObject());
    assert(entry);

    for (std::vector<RouteType>::const_iterator it = entry->routes().begin();
         it != entry->routes().end(); it++) {
        int plen;
        Ip4Address ip(0);
        boost::system::error_code ec;
        ec = Ip4PrefixParse(it->prefix, &ip, &plen);
        if (ec.value() == 0) {
            data->static_route_list_.list_.insert
                (VmInterface::StaticRoute(data->vrf_name_, ip, plen));
        } else {
            LOG(DEBUG, "Error decoding Static Route IP address " << ip);
        }
    }
}

// Build VM Interface VRF or one Service Vlan entry for VM Interface
static void BuildVrfAndServiceVlanInfo(Agent *agent,
                                       VmInterfaceConfigData *data,
                                       IFMapNode *node) {

    CfgListener *cfg_listener = agent->cfg_listener();
    VirtualMachineInterfaceRoutingInstance *entry = 
        static_cast<VirtualMachineInterfaceRoutingInstance*>(node->GetObject());
    assert(entry);

    // Ignore node if direction is not yet set. An update will come later
    const PolicyBasedForwardingRuleType &rule = entry->data();
    if (rule.direction == "") {
        return;
    }

    // Find VRF by looking for link
    // virtual-machine-interface-routing-instance <-> routing-instance 
    IFMapAgentTable *table = static_cast<IFMapAgentTable *>(node->table());
    DBGraph *graph = table->GetGraph();

    // Iterate thru links looking for routing-instance node
    for (DBGraphVertex::adjacency_iterator iter = node->begin(graph);
         iter != node->end(graph); ++iter) {

        IFMapNode *vrf_node = static_cast<IFMapNode *>(iter.operator->());
        if (cfg_listener->SkipNode
            (vrf_node, agent->cfg()->cfg_vrf_table())) {
            continue;
        }

        if (rule.vlan_tag == 0 && rule.protocol == "" 
            && rule.service_chain_address == "") {
            LOG(DEBUG, "VRF for interface " << data->cfg_name_ << " set to <" 
                << vrf_node->name() << ">");
            data->vrf_name_ = vrf_node->name();
        } else {
            boost::system::error_code ec;
            Ip4Address addr = Ip4Address::from_string
                (rule.service_chain_address, ec);
            if (ec.value() != 0) {
                LOG(DEBUG, "Error decoding Service VLAN IP address " 
                    << rule.service_chain_address);
                break;
            }

            if (rule.vlan_tag > 4093) {
                LOG(DEBUG, "Invalid VLAN Tag " << rule.vlan_tag);
                break;
            }

            LOG(DEBUG, "Add Service VLAN entry <" << rule.vlan_tag << " : "
                << rule.service_chain_address << " : " << vrf_node->name());

            ether_addr smac = *ether_aton(Agent::VrrpMac().c_str());
            ether_addr dmac = *ether_aton(Agent::BcastMac().c_str());
            if (rule.src_mac != Agent::NullString()) {
                smac = *ether_aton(rule.src_mac.c_str());
            }
            if (rule.src_mac != Agent::NullString()) {
                dmac = *ether_aton(rule.dst_mac.c_str());
            }
            data->service_vlan_list_.list_.insert
                (VmInterface::ServiceVlan(rule.vlan_tag, vrf_node->name(), addr,
                                          32, smac, dmac));
        }
        break;
    }

    return;
}

static void ReadInstanceIp(VmInterfaceConfigData *data, IFMapNode *node) {
    InstanceIp *ip = static_cast<InstanceIp *>(node->GetObject());
    boost::system::error_code err;
    LOG(DEBUG, "InstanceIp config for " << data->cfg_name_ << " "
        << ip->address());
    data->addr_ = Ip4Address::from_string(ip->address(), err);
}


// Get interface mirror configuration.
static void ReadAnalyzerNameAndCreate(Agent *agent,
                                      VirtualMachineInterface *cfg,
                                      VmInterfaceConfigData &data) {
    if (!cfg) {
        return;
    }
    MirrorActionType mirror_to = cfg->properties().interface_mirror.mirror_to;
    if (!mirror_to.analyzer_name.empty()) {
        boost::system::error_code ec;
        IpAddress dip = IpAddress::from_string(mirror_to.analyzer_ip_address,
                                              ec);
        if (ec.value() != 0) {
            return;
        }
        uint16_t dport;
        if (mirror_to.udp_port) {
            dport = mirror_to.udp_port;
        } else {
            dport = ContrailPorts::AnalyzerUdpPort;
        }
        agent->GetMirrorTable()->AddMirrorEntry
            (mirror_to.analyzer_name, std::string(), agent->GetRouterId(),
             agent->GetMirrorPort(), dip.to_v4(), dport);
        data.analyzer_name_ =  mirror_to.analyzer_name;
        string traffic_direction =
            cfg->properties().interface_mirror.traffic_direction;
        if (traffic_direction.compare("egress") == 0) {
            data.mirror_direction_ = Interface::MIRROR_TX;
        } else if (traffic_direction.compare("ingress") == 0) {
            data.mirror_direction_ = Interface::MIRROR_RX;
        } else {
            data.mirror_direction_ = Interface::MIRROR_RX_TX;
        }
    }
}


// Virtual Machine Interface is added or deleted into oper DB from Nova 
// messages. The Config notify is used only to change interface.
bool InterfaceTable::IFNodeToReq(IFMapNode *node, DBRequest &req) {
    // Get interface UUID
    VirtualMachineInterface *cfg = static_cast <VirtualMachineInterface *>
        (node->GetObject());
    assert(cfg);
    autogen::IdPermsType id_perms = cfg->id_perms();
    boost::uuids::uuid u;
    CfgUuidSet(id_perms.uuid.uuid_mslong, id_perms.uuid.uuid_lslong, u);

    CfgIntTable *cfg_table = agent_->GetIntfCfgTable();
    CfgIntKey cfg_key(u);
    CfgIntEntry *nova_entry = static_cast <CfgIntEntry *>
        (cfg_table->Find(&cfg_key));
    // If interface is not yet added to Config tree, return.
    // This API is invoked again when the interface is added to config tree.
    if (!nova_entry) {
        return false;
    }

    // Skip, if Nova has deleted the interface
    if (nova_entry->IsDeleted()) {
        return false;
    }

    // Skip config interface delete notification
    if (node->IsDeleted()) {
        req.oper = DBRequest::DB_ENTRY_ADD_CHANGE;
        req.key.reset(new VmInterfaceKey(AgentKey::RESYNC, u, ""));
        req.data.reset(new VmInterfaceConfigData());
        return true;
    }

    // Update interface configuration
    req.oper = DBRequest::DB_ENTRY_ADD_CHANGE;
    InterfaceKey *key = new VmInterfaceKey(AgentKey::RESYNC, u, "");

    VmInterfaceConfigData *data;
    data = new VmInterfaceConfigData();
    ReadAnalyzerNameAndCreate(agent_, cfg, *data);

    //Fill config data items
    data->cfg_name_= node->name();

    SgUuidList sg_list(0);
    // Walk Interface Graph to get VM, VN and FloatingIPList
    IFMapAgentTable *table = static_cast<IFMapAgentTable *>(node->table());
    for (DBGraphVertex::adjacency_iterator iter =
         node->begin(table->GetGraph()); 
         iter != node->end(table->GetGraph()); ++iter) {

        IFMapNode *adj_node = static_cast<IFMapNode *>(iter.operator->());
        if (agent_->cfg_listener()->SkipNode(adj_node)) {
            continue;
        }

        if (adj_node->table() == agent_->cfg()->cfg_sg_table()) {
            SecurityGroup *sg_cfg = static_cast<SecurityGroup *>
                    (adj_node->GetObject());
            assert(sg_cfg);
            autogen::IdPermsType id_perms = sg_cfg->id_perms();
            uuid sg_uuid = nil_uuid();
            CfgUuidSet(id_perms.uuid.uuid_mslong, id_perms.uuid.uuid_lslong,
                       sg_uuid);
            data->sg_list_.list_.insert
                (VmInterface::SecurityGroupEntry(sg_uuid));
        }

        if (adj_node->table() == agent_->cfg()->cfg_vn_table()) {
            VirtualNetwork *vn = static_cast<VirtualNetwork *>
                (adj_node->GetObject());
            assert(vn);
            autogen::IdPermsType id_perms = vn->id_perms();
            CfgUuidSet(id_perms.uuid.uuid_mslong,
                       id_perms.uuid.uuid_lslong, data->vn_uuid_);
            if (nova_entry->GetVnUuid() != data->vn_uuid_) {
                IFMAP_ERROR(InterfaceConfiguration, 
                            "Virtual-network UUID mismatch for interface:",
                            UuidToString(u),
                            "configuration VN uuid",
                            UuidToString(data->vn_uuid_),
                            "compute VN uuid",
                            UuidToString(nova_entry->GetVnUuid()));
            }
        }

        if (adj_node->table() == agent_->cfg()->cfg_vm_table()) {
            VirtualMachine *vm = static_cast<VirtualMachine *>
                (adj_node->GetObject());
            assert(vm);
            autogen::IdPermsType id_perms = vm->id_perms();
            CfgUuidSet(id_perms.uuid.uuid_mslong,
                       id_perms.uuid.uuid_lslong, data->vm_uuid_);
            if (nova_entry->GetVmUuid() != data->vm_uuid_) {
                IFMAP_ERROR(InterfaceConfiguration, 
                            "Virtual-machine UUID mismatch for interface:",
                            UuidToString(u),
                            "configuration VM UUID is",
                            UuidToString(data->vm_uuid_),
                            "compute VM uuid is",
                            UuidToString(nova_entry->GetVnUuid()));
            }
        }

        if (adj_node->table() == agent_->cfg()->cfg_instanceip_table()) {
            ReadInstanceIp(data, adj_node);
        }

        if (adj_node->table() == agent_->cfg()->cfg_floatingip_table()) {
            BuildFloatingIpList(agent_, data, adj_node);
        }

        if (adj_node->table() == agent_->cfg()->cfg_vm_port_vrf_table()) {
            BuildVrfAndServiceVlanInfo(agent_, data, adj_node);
        }

        if (adj_node->table() == agent_->cfg()->cfg_route_table()) {
            BuildStaticRouteList(data, adj_node);
        }
    }

    data->fabric_port_ = false;
    data->need_linklocal_ip_ = true;
    if (data->vrf_name_ == agent_->GetDefaultVrf() ||
        data->vrf_name_ == agent_->GetLinkLocalVrfName()) {
        data->fabric_port_ = true;
        data->need_linklocal_ip_ = false;
    } 

    if (agent_->isXenMode()) {
        data->need_linklocal_ip_ = false;
    }

    req.key.reset(key);
    req.data.reset(data);
    return true;
}

// Handle virtual-machine-interface-routing-instance config node
// Find the interface-node and enqueue RESYNC of service-vlans to interface
void InterfaceTable::VmInterfaceVrfSync(IFMapNode *node) {
    if (agent_->cfg_listener()->SkipNode(node)) {
        return;
    }
    // Walk the node to get neighbouring interface 
    IFMapAgentTable *table = static_cast<IFMapAgentTable *>(node->table());
    for (DBGraphVertex::adjacency_iterator iter =
         node->begin(table->GetGraph()); 
         iter != node->end(table->GetGraph()); ++iter) {

        IFMapNode *adj_node = static_cast<IFMapNode *>(iter.operator->());
        if (agent_->cfg_listener()->SkipNode(adj_node)) {
            continue;
        }

        if (adj_node->table() == agent_->cfg()->cfg_vm_interface_table()) {
            DBRequest req;
            if (IFNodeToReq(adj_node, req) == true) {
                LOG(DEBUG, "Service VLAN SYNC for Port " << adj_node->name());
                Enqueue(&req);
            }
        }
    }
}

/////////////////////////////////////////////////////////////////////////////
// VM Port Key routines
/////////////////////////////////////////////////////////////////////////////
VmInterfaceKey::VmInterfaceKey(AgentKey::DBSubOperation sub_op,
                   const boost::uuids::uuid &uuid, const std::string &name) :
    InterfaceKey(sub_op, Interface::VM_INTERFACE, uuid, name, false) {
}

Interface *VmInterfaceKey::AllocEntry(const InterfaceTable *table) const {
    return new VmInterface(uuid_);
}

Interface *VmInterfaceKey::AllocEntry(const InterfaceTable *table,
                                      const InterfaceData *data) const {
    const VmInterfaceAddData *vm_data =
        static_cast<const VmInterfaceAddData *>(data);
    // Add is only supported with ADD_DEL_CHANGE key and data
    assert(vm_data->type_ == VmInterfaceData::ADD_DEL_CHANGE);

    const VmInterfaceAddData *add_data =
        static_cast<const VmInterfaceAddData *>(data);

    Interface *parent = NULL;
    if (add_data->vlan_id_ != VmInterface::kInvalidVlanId &&
        add_data->parent_ != Agent::NullString()) {
        PhysicalInterfaceKey key(add_data->parent_);
        parent = static_cast<Interface *>
            (table->agent()->GetInterfaceTable()->FindActiveEntry(&key));
        assert(parent != NULL);
    }

    return new VmInterface(uuid_, name_, add_data->ip_addr_, add_data->vm_mac_,
                           add_data->vm_name_, add_data->vlan_id_, parent);
}

InterfaceKey *VmInterfaceKey::Clone() const {
    return new VmInterfaceKey(*this);
}

/////////////////////////////////////////////////////////////////////////////
// VM Port Entry routines
/////////////////////////////////////////////////////////////////////////////
string VmInterface::ToString() const {
    return "VM-PORT <" + name() + ">";
}

DBEntryBase::KeyPtr VmInterface::GetDBRequestKey() const {
    InterfaceKey *key = new VmInterfaceKey(AgentKey::ADD_DEL_CHANGE, uuid_,
                                           name_);
    return DBEntryBase::KeyPtr(key);
}

bool VmInterface::OnChange(VmInterfaceData *data) {
    return false;
}

// Handle RESYNC DB Request. Handles multiple sub-types,
// - CONFIG : RESYNC from config message
// - IP_ADDR: RESYNC due to learning IP from DHCP
// - MIRROR : RESYNC due to change in mirror config
bool VmInterface::Resync(VmInterfaceData *data) {
    bool ret = false;

    // Copy old values used to update config below
    bool old_ipv4_active = ipv4_active_;
    bool old_l2_active = l2_active_;
    bool old_policy = policy_enabled_;
    VrfEntryRef old_vrf = vrf_;
    Ip4Address old_addr = ip_addr_;
    int old_vxlan_id = vxlan_id_;
    bool old_need_linklocal_ip = need_linklocal_ip_;
    bool sg_changed = false;

    if (data) {
        if (data->type_ == VmInterfaceData::CONFIG) {
            VmInterfaceConfigData *cfg = static_cast<VmInterfaceConfigData *>
                (data);
            ret = CopyConfig(cfg, &sg_changed);
        } else if (data->type_ == VmInterfaceData::IP_ADDR) {
            VmInterfaceIpAddressData *addr =
                static_cast<VmInterfaceIpAddressData *> (data);
            ret = ResyncIpAddress(addr);
        } else if (data->type_ == VmInterfaceData::MIRROR) {
            VmInterfaceMirrorData *mirror = static_cast<VmInterfaceMirrorData *>
                (data);
            ret = ResyncMirror(mirror);
        } else {
            assert(0);
        }
    }

    ipv4_active_ = IsL3Active();
    l2_active_ = IsL2Active();
    if (ipv4_active_ != old_ipv4_active) {
        ret = true;
    }

    if (l2_active_ != old_l2_active) {
        ret = true;
    }

    policy_enabled_ = PolicyEnabled();
    if (policy_enabled_ != old_policy) {
        ret = true;
    }

    // Apply config based on old and new values
    ApplyConfig(old_ipv4_active, old_l2_active, old_policy, old_vrf.get(), 
                old_addr, old_vxlan_id, old_need_linklocal_ip, sg_changed);

    return ret;
}

void VmInterface::Delete() {
    bool old_ipv4_active = ipv4_active_;
    bool old_l2_active = l2_active_;
    ipv4_active_ = false;
    l2_active_ = false;
    ApplyConfig(old_ipv4_active, old_l2_active, policy_enabled_, 
                vrf_.get(), ip_addr_, vxlan_id_, need_linklocal_ip_, false);
    InterfaceNH::DeleteVmInterfaceNHReq(GetUuid());
}

bool VmInterface::CopyIpAddress(Ip4Address &addr) {
    bool ret = false;

    dhcp_snoop_ip_ = false;
    if (addr.to_ulong() == 0) {
        dhcp_snoop_ip_ = IsDhcpSnoopIp(name_, &addr);
    }

    if (ip_addr_ != addr) {
        ip_addr_ = addr;
        ret = true;
    }

    return ret;
}

// Copies configuration from DB-Request data. The actual applying of 
// configuration, like adding/deleting routes must be done with ApplyConfig()
bool VmInterface::CopyConfig(VmInterfaceConfigData *data, bool *sg_changed) {
    bool ret = false;
    InterfaceTable *table = static_cast<InterfaceTable *>(get_table());

    VmEntry *vm = table->FindVmRef(data->vm_uuid_);
    if (vm_.get() != vm) {
        vm_ = vm;
        ret = true;
    }

    VrfEntry *vrf = table->FindVrfRef(data->vrf_name_);
    if (vrf_.get() != vrf) {
        vrf_ = vrf;
        ret = true;
    }

    MirrorEntry *mirror = table->FindMirrorRef(data->analyzer_name_);
    if (mirror_entry_.get() != mirror) {
        mirror_entry_ = mirror;
        ret = true;
    }

    MirrorDirection mirror_direction = data->mirror_direction_;
    if (mirror_direction_ != mirror_direction) {
        mirror_direction_ = mirror_direction;
        ret = true;
    }

    string cfg_name = data->cfg_name_;
    if (cfg_name_ != cfg_name) {
        cfg_name_ = cfg_name;
        ret = true;
    }

    // Read ifindex for the interface
    if (os_index_ == kInvalidIndex) {
        GetOsParams();
        if (os_index_ != kInvalidIndex)
            ret = true;
    }

    VnEntry *vn = table->FindVnRef(data->vn_uuid_);
    if (vn_.get() != vn) {
        vn_ = vn;
        ret = true;
    }

    int vxlan_id = vn ? vn->GetVxLanId() : 0;
    if (vxlan_id_ != vxlan_id) {
        vxlan_id_ = vxlan_id;
        ret = true;
    }

    bool val = vn ? vn_->layer2_forwarding() : false;
    if (layer2_forwarding_ != val) {
        layer2_forwarding_ = val;
        ret = true;
    }

    val = vn ? vn_->Ipv4Forwarding() : false;
    if (ipv4_forwarding_ != val) {
        ipv4_forwarding_ = val;
        ret = true;
    }

    val = ipv4_forwarding_ ? data->need_linklocal_ip_ : false;
    if (need_linklocal_ip_ != val) {
        need_linklocal_ip_ = val;
        ret = true;
    }

    val = ipv4_forwarding_ ? data->fabric_port_ : false;
    if (fabric_port_ != val) {
        fabric_port_ = val;
        ret = true;
    }

    Ip4Address ipaddr = ipv4_forwarding_ ? data->addr_ : Ip4Address(0);
    if (ipaddr.to_ulong() && CopyIpAddress(ipaddr)) {
        ret = true;
    }

    bool mac_set = true;
    struct ether_addr *addrp = ether_aton(vm_mac_.c_str());
    if (addrp == NULL) {
        mac_set = false;
    }
    if (mac_set_ != mac_set) {
        mac_set_ = mac_set;
        ret = true;
    }

    // Audit operational and config floating-ip list
    FloatingIpSet &old_fip_list = floating_ip_list_.list_;
    FloatingIpSet &new_fip_list = data->floating_ip_list_.list_;
    if (AuditList<FloatingIpList, FloatingIpSet::iterator>
        (floating_ip_list_, old_fip_list.begin(), old_fip_list.end(),
         new_fip_list.begin(), new_fip_list.end())) {
        ret = true;
    }


    // Audit operational and config Service VLAN list
    ServiceVlanSet &old_service_list = service_vlan_list_.list_;
    ServiceVlanSet &new_service_list = data->service_vlan_list_.list_;
    if (AuditList<ServiceVlanList, ServiceVlanSet::iterator>
        (service_vlan_list_, old_service_list.begin(), old_service_list.end(),
         new_service_list.begin(), new_service_list.end())) {
        ret = true;
    }

    // Audit operational and config Static Route list
    StaticRouteSet &old_route_list = static_route_list_.list_;
    StaticRouteSet &new_route_list = data->static_route_list_.list_;
    if (AuditList<StaticRouteList, StaticRouteSet::iterator>
        (static_route_list_, old_route_list.begin(), old_route_list.end(),
         new_route_list.begin(), new_route_list.end())) {
        ret = true;
    }

    // Audit operational and config Security Group list
    SecurityGroupEntrySet &old_sg_list = sg_list_.list_;
    SecurityGroupEntrySet &new_sg_list = data->sg_list_.list_;
    *sg_changed =
	    AuditList<SecurityGroupEntryList, SecurityGroupEntrySet::iterator>
	    (sg_list_, old_sg_list.begin(), old_sg_list.end(),
	     new_sg_list.begin(), new_sg_list.end());
    if (*sg_changed) {
        ret = true;
    }

    return ret;
}

void VmInterface::UpdateL3(bool old_ipv4_active, VrfEntry *old_vrf,
                           const Ip4Address &old_addr, int old_vxlan_id,
                           bool force_update, bool policy_change) {
    UpdateSecurityGroup();
    UpdateL3NextHop(old_ipv4_active);
    UpdateL3TunnelId(force_update, policy_change);
    UpdateL3InterfaceRoute(old_ipv4_active, force_update, policy_change,
                           old_vrf, old_addr);
    UpdateMetadataRoute(old_ipv4_active, old_vrf);
    UpdateFloatingIp(force_update, policy_change);
    UpdateServiceVlan(force_update, policy_change);
    UpdateStaticRoute(force_update, policy_change);
}

void VmInterface::DeleteL3(bool old_ipv4_active, VrfEntry *old_vrf,
                           const Ip4Address &old_addr,
                           bool old_need_linklocal_ip) {
    DeleteL3InterfaceRoute(old_ipv4_active, old_vrf, old_addr);
    DeleteMetadataRoute(old_ipv4_active, old_vrf, old_need_linklocal_ip);
    DeleteFloatingIp();
    DeleteServiceVlan();
    DeleteStaticRoute();
    DeleteSecurityGroup();
    DeleteL3TunnelId();
}

void VmInterface::UpdateL2(bool old_l2_active, VrfEntry *old_vrf, int old_vxlan_id,
                           bool force_update, bool policy_change) {
    UpdateL2NextHop(old_l2_active);
    UpdateL2TunnelId(force_update, policy_change);
    UpdateL2InterfaceRoute(old_l2_active, force_update);
}

void VmInterface::UpdateL2() {
    UpdateL2(l2_active_, vrf_.get(), vxlan_id_, false, false);
}

void VmInterface::DeleteL2(bool old_l2_active, VrfEntry *old_vrf) {
    DeleteL2TunnelId();
    DeleteL2InterfaceRoute(old_l2_active, old_vrf);
}

// Apply the latest configuration
void VmInterface::ApplyConfig(bool old_ipv4_active, bool old_l2_active, bool old_policy, 
                              VrfEntry *old_vrf, const Ip4Address &old_addr, 
<<<<<<< HEAD
                              int old_vxlan_id, bool old_fabric_port,
                              bool old_need_linklocal_ip, bool sg_changed) {
=======
                              int old_vxlan_id, bool old_need_linklocal_ip,
                              bool sg_changed) {
    // Update services flag based on l3 active state
    UpdateL3Services(ipv4_forwarding_);
>>>>>>> b020c69f

    bool force_update = sg_changed;
    bool policy_change = (policy_enabled_ != old_policy);

    UpdateMulticastNextHop(old_ipv4_active || old_l2_active);

    //Irrespective of interface state, if ipv4 forwarding mode is enabled
    //enable L3 services on this interface
    if (ipv4_forwarding_) {
        UpdateL3Services(true);
    } else {
        UpdateL3Services(false);
    }

    // Add/Del/Update L3 
    if (ipv4_active_ && ipv4_forwarding_) {
        UpdateL3(old_ipv4_active, old_vrf, old_addr, old_vxlan_id, force_update,
                 policy_change);
    } else if (old_ipv4_active) {
        DeleteL3(old_ipv4_active, old_vrf, old_addr, old_need_linklocal_ip);
    }

    // Add/Del/Update L2 
    if (l2_active_ && layer2_forwarding_) {
        UpdateL2(old_l2_active, old_vrf, old_vxlan_id, 
                 force_update, policy_change);
    } else if (old_l2_active) {
        DeleteL2(old_l2_active, old_vrf);
    }

    if (old_l2_active != l2_active_) {
        if (l2_active_) {
            SendTrace(ACTIVATED_L2);
        } else {
            SendTrace(DEACTIVATED_L2);
        }
    }
    
    if (old_ipv4_active != ipv4_active_) {
        if (ipv4_active_) {
            SendTrace(ACTIVATED_IPV4);
        } else {
            SendTrace(DEACTIVATED_IPV4);
        }
    }
}

// Handle RESYNC message from mirror
bool VmInterface::ResyncMirror(VmInterfaceMirrorData *data) {
    bool ret = false;

    InterfaceTable *table = static_cast<InterfaceTable *>(get_table());
    MirrorEntry *mirror_entry = NULL;

    if (data->mirror_enable_ == true) {
        mirror_entry = table->FindMirrorRef(data->analyzer_name_);
    }

    if (mirror_entry_ != mirror_entry) {
        mirror_entry_ = mirror_entry;
        ret = true;
    }

    return ret;
}

// Update for VM IP address only
// For interfaces in IP Fabric VRF, we send DHCP requests to external servers
// if config doesnt provide an address. This address is updated here.
bool VmInterface::ResyncIpAddress(const VmInterfaceIpAddressData *data) {
    bool ret = false;

    if (os_index_ == kInvalidIndex) {
        GetOsParams();
        if (os_index_ != kInvalidIndex)
            ret = true;
    }

    if (!ipv4_forwarding_) {
        return ret;
    }

    bool old_ipv4_active = ipv4_active_;
    Ip4Address old_addr = ip_addr_;

    Ip4Address ipaddr = data->ip_addr_;
    if (CopyIpAddress(ipaddr)) {
        ret = true;
    }

    ipv4_active_ = IsL3Active();
    ApplyConfig(old_ipv4_active, l2_active_, policy_enabled_, vrf_.get(), old_addr,
                vxlan_id_, need_linklocal_ip_, false);
    return ret;
}

/////////////////////////////////////////////////////////////////////////////
// VM Port Entry utility routines
/////////////////////////////////////////////////////////////////////////////

void VmInterface::GetOsParams() {
    if (vlan_id_ == VmInterface::kInvalidVlanId) {
        Interface::GetOsParams();
        return;
    }

    os_index_ = Interface::kInvalidIndex;
    memcpy(mac_.ether_addr_octet, agent_vrrp_mac, ETHER_ADDR_LEN);
}

// Get DHCP IP address. DHCP IP is used only if IP address not specified in 
// config. We can get DHCP IP in two ways,
// - By snooping dhcp packets
// - To support agent restart, the snooped address are stored in InterfaceKScan
//   table. Query the table to find DHCP Snooped address
bool VmInterface::IsDhcpSnoopIp(std::string &name, Ip4Address *ip) const {
    if (dhcp_snoop_ip_) {
        *ip = ip_addr_;
        return true;
    }

    uint32_t addr;
    InterfaceKScan *intf = Agent::GetInstance()->ksync()->interface_scanner();
    if (intf) {
        if (intf->FindInterfaceKScanData(name, addr)) {
            *ip = Ip4Address(addr);
            return true;
        }
    }

    return false;
}

// A VM Interface is L3 active under following conditions,
// - If interface is deleted, it is inactive
// - VM, VN, VRF are set
// - For non-VMWARE hypervisors,
//   The tap interface must be created. This is verified by os_index_
// - MAC address set for the interface
bool VmInterface::IsActive() {
    if (IsDeleted()) {
        return false;
    }

    if ((vn_.get() == NULL) || (vm_.get() == NULL) || (vrf_.get() == NULL)) { 
        return false;
    }

    if (os_index_ == kInvalidIndex)
        return false;

    return mac_set_;
}

bool VmInterface::IsL3Active() {
    if (!ipv4_forwarding() || (ip_addr_.to_ulong() == 0)) {
        return false;
    }
    return IsActive();
}

bool VmInterface::IsL2Active() {
    if (!layer2_forwarding()) {
        return false;
    }
    return IsActive();
}


// Compute if policy is to be enabled on the interface
bool VmInterface::PolicyEnabled() {
    if (vn_.get() && vn_->IsAclSet()) {
        return true;
    }

    // Floating-IP list and SG List can have entries in del_pending state
    // Look for entries in non-del-pending state
    FloatingIpSet::iterator fip_it = floating_ip_list_.list_.begin();
    while (fip_it != floating_ip_list_.list_.end()) {
        if (fip_it->del_pending_ == false) {
            return true;
        }
        fip_it++;
    }

    SecurityGroupEntrySet::iterator sg_it = sg_list_.list_.begin();
    while (sg_it != sg_list_.list_.end()) {
        if (sg_it->del_pending_ == false) {
            return true;
        }
        sg_it++;
    }

    return false;
}

// VN is in VXLAN mode if,
// - Tunnel type computed is VXLAN and
// - vxlan_id_ set in VN is non-zero
bool VmInterface::IsVxlanMode() const {
    if (TunnelType::ComputeType(TunnelType::AllType()) != TunnelType::VXLAN)
        return false;

    return vxlan_id_ != 0;
}

// Allocate MPLS Label for Layer3 routes
void VmInterface::AllocL3MplsLabel(bool force_update, bool policy_change) {
    if (fabric_port_)
        return;

    bool new_entry = false;
    if (label_ == MplsTable::kInvalidLabel) {
        Agent *agent = static_cast<InterfaceTable *>(get_table())->agent();
        label_ = agent->GetMplsTable()->AllocLabel();
        new_entry = true;
    }

    if (force_update || policy_change || new_entry)
        MplsLabel::CreateVPortLabel(label_, GetUuid(), policy_enabled_,
                                    InterfaceNHFlags::INET4);
}

// Delete MPLS Label for Layer3 routes
void VmInterface::DeleteL3MplsLabel() {
    if (label_ == MplsTable::kInvalidLabel) {
        return;
    }

    MplsLabel::Delete(label_);
    label_ = MplsTable::kInvalidLabel;
}

// Allocate MPLS Label for Layer2 routes
void VmInterface::AllocL2MplsLabel(bool force_update,
                                   bool policy_change) {
    bool new_entry = false;
    if (l2_label_ == MplsTable::kInvalidLabel) {
        Agent *agent = static_cast<InterfaceTable *>(get_table())->agent();
        l2_label_ = agent->GetMplsTable()->AllocLabel();
        new_entry = true;
    }

    if (force_update || policy_change || new_entry)
        MplsLabel::CreateVPortLabel(l2_label_, GetUuid(), false,
                                    InterfaceNHFlags::LAYER2);
}

// Delete MPLS Label for Layer2 routes
void VmInterface::DeleteL2MplsLabel() {
    if (l2_label_ == MplsTable::kInvalidLabel) {
        return;
    }

    MplsLabel::Delete(l2_label_);
    l2_label_ = MplsTable::kInvalidLabel;
}

void VmInterface::UpdateL3TunnelId(bool force_update, bool policy_change) {
    //Currently only MPLS encap ind no VXLAN is supported for L3.
    //Unconditionally create a label
    AllocL3MplsLabel(force_update, policy_change);
}

void VmInterface::DeleteL3TunnelId() {
    DeleteL3MplsLabel();
}

void VmInterface::UpdateMulticastNextHop(bool interface_active) {
    if (interface_active == true ||
        ((l2_active_ == false) && (ipv4_active_ == false)))
       return; 

    struct ether_addr *addrp = ether_aton(vm_mac_.c_str());
    InterfaceNH::CreateMulticastVmInterfaceNH(GetUuid(), *addrp, 
                                              vrf_->GetName());
}

void VmInterface::UpdateL2NextHop(bool old_l2_active) {
    if (l2_active_ == false || old_l2_active == true)
        return;

    struct ether_addr *addrp = ether_aton(vm_mac_.c_str());
    InterfaceNH::CreateL2VmInterfaceNH(GetUuid(), *addrp, vrf_->GetName());
}

void VmInterface::UpdateL3NextHop(bool old_ipv4_active) {
    if (ipv4_active_ == false || old_ipv4_active == true)
        return;

    struct ether_addr *addrp = ether_aton(vm_mac_.c_str());
    InterfaceNH::CreateL3VmInterfaceNH(GetUuid(), *addrp, vrf_->GetName());
}

// Add/Update route. Delete old route if VRF or address changed
void VmInterface::UpdateL3InterfaceRoute(bool old_ipv4_active, bool force_update,
                                         bool policy_change,
                                         VrfEntry * old_vrf,
                                         const Ip4Address &old_addr) {
    // If interface was already active earlier and there is no force_update or
    // policy_change, return
    if (old_ipv4_active == true && force_update == false
        && policy_change == false) {
        return;
    }

    // We need to have valid IP and VRF to add route
    if (ip_addr_.to_ulong() != 0 && vrf_.get() != NULL) {
        // Add route if old was inactive or force_update is set
        if (old_ipv4_active == false || force_update == true) {
            AddRoute(vrf_->GetName(), ip_addr_, 32, policy_enabled_);
        } else if (policy_change == true) {
            // If old-l3-active and there is change in policy, invoke RESYNC of
            // route to account for change in NH policy
            Inet4UnicastAgentRouteTable::ReEvaluatePaths(vrf_->GetName(),
                                                        ip_addr_, 32);
        }
    }

    // If there is change in VRF or IP address, delete old route
    if (old_vrf != vrf_.get() || ip_addr_ != old_addr) {
        DeleteL3InterfaceRoute(old_ipv4_active, old_vrf, old_addr);
    }
}

void VmInterface::DeleteL3InterfaceRoute(bool old_ipv4_active, VrfEntry *old_vrf,
                                         const Ip4Address &old_addr) {
    if ((old_vrf == NULL) || (old_addr.to_ulong() == 0))
        return;

    DeleteRoute(old_vrf->GetName(), old_addr, 32);
}

// Add meta-data route if linklocal_ip is needed
void VmInterface::UpdateMetadataRoute(bool old_ipv4_active, VrfEntry *old_vrf) {
    if (ipv4_active_ == false || old_ipv4_active == true)
        return;

    if (!need_linklocal_ip_) {
        return;
    }

    InterfaceTable *table = static_cast<InterfaceTable *>(get_table());
    Agent *agent = table->agent();
    table->VmPortToMetaDataIp(id(), vrf_->GetVrfId(), &mdata_addr_);
    Inet4UnicastAgentRouteTable::AddLocalVmRoute
        (agent->GetLinkLocalPeer(), agent->GetDefaultVrf(), mdata_addr_,
         32, GetUuid(), vn_->GetName(), label_, true);
}

// Delete meta-data route
void VmInterface::DeleteMetadataRoute(bool old_active, VrfEntry *old_vrf,
                                      bool old_need_linklocal_ip) {
    if (!old_need_linklocal_ip) {
        return;
    }

    InterfaceTable *table = static_cast<InterfaceTable *>(get_table());
    Agent *agent = table->agent();
    Inet4UnicastAgentRouteTable::Delete(agent->GetLinkLocalPeer(),
                                        agent->GetDefaultVrf(),
                                        mdata_addr_, 32);
}

void VmInterface::UpdateFloatingIp(bool force_update, bool policy_change) {
    FloatingIpSet::iterator it = floating_ip_list_.list_.begin();
    while (it != floating_ip_list_.list_.end()) {
        FloatingIpSet::iterator prev = it++;
        if (prev->del_pending_) {
            prev->DeActivate(this);
            floating_ip_list_.list_.erase(prev);
        } else {
            prev->Activate(this, force_update||policy_change);
        }
    }
}

void VmInterface::DeleteFloatingIp() {
    FloatingIpSet::iterator it = floating_ip_list_.list_.begin();
    while (it != floating_ip_list_.list_.end()) {
        FloatingIpSet::iterator prev = it++;
        prev->DeActivate(this);
        if (prev->del_pending_) {
            floating_ip_list_.list_.erase(prev);
        }
    }
}

void VmInterface::UpdateServiceVlan(bool force_update, bool policy_change) {
    ServiceVlanSet::iterator it = service_vlan_list_.list_.begin();
    while (it != service_vlan_list_.list_.end()) {
        ServiceVlanSet::iterator prev = it++;
        if (prev->del_pending_) {
            prev->DeActivate(this);
            service_vlan_list_.list_.erase(prev);
        } else {
            prev->Activate(this, force_update);
        }
    }
}

void VmInterface::DeleteServiceVlan() {
    ServiceVlanSet::iterator it = service_vlan_list_.list_.begin();
    while (it != service_vlan_list_.list_.end()) {
        ServiceVlanSet::iterator prev = it++;
        prev->DeActivate(this);
        if (prev->del_pending_) {
            service_vlan_list_.list_.erase(prev);
        }
    }
} 

void VmInterface::UpdateStaticRoute(bool force_update, bool policy_change) {
    StaticRouteSet::iterator it = static_route_list_.list_.begin();
    while (it != static_route_list_.list_.end()) {
        StaticRouteSet::iterator prev = it++;
        if (prev->del_pending_) {
            prev->DeActivate(this);
            static_route_list_.list_.erase(prev);
        } else {
            prev->Activate(this, force_update, policy_change);
        }
    }
}

void VmInterface::DeleteStaticRoute() {
    StaticRouteSet::iterator it = static_route_list_.list_.begin();
    while (it != static_route_list_.list_.end()) {
        StaticRouteSet::iterator prev = it++;
        prev->DeActivate(this);
        if (prev->del_pending_) {
            static_route_list_.list_.erase(prev);
        }
    }
}

void VmInterface::UpdateSecurityGroup() {
    SecurityGroupEntrySet::iterator it = sg_list_.list_.begin();
    while (it != sg_list_.list_.end()) {
        SecurityGroupEntrySet::iterator prev = it++;
        if (prev->del_pending_) {
            sg_list_.list_.erase(prev);
        } else {
            prev->Activate(this);
        }
    }
}

void VmInterface::DeleteSecurityGroup() {
    SecurityGroupEntrySet::iterator it = sg_list_.list_.begin();
    while (it != sg_list_.list_.end()) {
        SecurityGroupEntrySet::iterator prev = it++;
        if (prev->del_pending_) {
            sg_list_.list_.erase(prev);
        }
    }
}

void VmInterface::UpdateL2TunnelId(bool force_update, bool policy_change) {
    if (IsVxlanMode() == false) {
        AllocL2MplsLabel(force_update, policy_change);
    } else {
        // If we are using VXLAN, then free label if allocated
        DeleteL2MplsLabel();
    }
}

void VmInterface::DeleteL2TunnelId() {
    DeleteL2MplsLabel();
}

void VmInterface::UpdateL2InterfaceRoute(bool old_l2_active, bool force_update) {
    if (l2_active_ == false)
        return;

    if (old_l2_active && force_update == false)
        return;

    struct ether_addr *addrp = ether_aton(vm_mac().c_str());
    const string &vrf_name = vrf_.get()->GetName();

    int label = l2_label_;
    int bmap = TunnelType::ComputeType(TunnelType::MplsType()); 
    if ((l2_label_ == MplsTable::kInvalidLabel) && (vxlan_id_ != 0)) {
        label = vxlan_id_;
        bmap = 1 << TunnelType::VXLAN;
    }

    Agent *agent = static_cast<InterfaceTable *>(get_table())->agent();
    Layer2AgentRouteTable::AddLocalVmRoute(agent->GetLocalVmPeer(), GetUuid(),
                                           vn_->GetName(), vrf_name, l2_label_,
                                           vxlan_id_, *addrp, ip_addr(), 32);
}

void VmInterface::DeleteL2InterfaceRoute(bool old_l2_active, VrfEntry *old_vrf) {
    if (old_l2_active == false)
        return;

    if ((vxlan_id_ != 0) && 
        (TunnelType::ComputeType(TunnelType::AllType()) == TunnelType::VXLAN)) {
        VxLanId::Delete(vxlan_id_);
        vxlan_id_ = 0;
    }
    struct ether_addr *addrp = ether_aton(vm_mac_.c_str());
    Agent *agent = static_cast<InterfaceTable *>(get_table())->agent();
    Layer2AgentRouteTable::Delete(agent->GetLocalVmPeer(), old_vrf->GetName(),
                                  *addrp);
}

// Copy the SG List for VM Interface. Used to add route for interface
void VmInterface::CopySgIdList(SecurityGroupList *sg_id_list) const {
    SecurityGroupEntrySet::const_iterator it;
    for (it = sg_list_.list_.begin(); it != sg_list_.list_.end(); ++it) {
        if (it->del_pending_)
            continue;
        if (it->sg_.get() == NULL)
            continue;
        sg_id_list->push_back(it->sg_->GetSgId());
    }
}

//Add a route for VM port
//If ECMP route, add new composite NH and mpls label for same
void VmInterface::AddRoute(const std::string &vrf_name, const Ip4Address &addr,
                           uint32_t plen, bool policy) {
    ComponentNHData component_nh_data(label_, GetUuid(), 
                                      InterfaceNHFlags::INET4);

    Agent *agent = static_cast<InterfaceTable *>(get_table())->agent();
    VrfEntry *vrf_entry = agent->GetVrfTable()->FindVrfFromName(vrf_name);
    uint32_t nh_count = vrf_entry->GetNHCount(addr, plen);

    if (vrf_entry->FindNH(addr, plen, component_nh_data) == true) {
        //Route already current interface as one of its nexthop
        nh_count = nh_count - 1;
    }

    SecurityGroupList sg_id_list;
    CopySgIdList(&sg_id_list);
    if (nh_count == 0) {
        //Default add VM receive route
        Inet4UnicastAgentRouteTable::AddLocalVmRoute
            (agent->GetLocalVmPeer(), vrf_name, addr, plen, GetUuid(),
             vn_->GetName(), label_, sg_id_list);
    } else if (nh_count > 1) {
        //Update composite NH pointed by MPLS label
        CompositeNH::AppendComponentNH(vrf_name, addr, plen, true,
                                       component_nh_data);
        //Update new interface to route pointed composite NH
        CompositeNH::AppendComponentNH(vrf_name, addr, plen, false, 
                                       component_nh_data);
    } else if (nh_count == 1 && 
               vrf_entry->FindNH(addr, plen, component_nh_data) == false) {
        //Interface NH to ECMP NH transition
        //Allocate a new MPLS label
        uint32_t new_label =  agent->GetMplsTable()->AllocLabel();
        //Update label data
        vrf_entry->UpdateLabel(addr, plen, new_label);
        //Create list of component NH
        ComponentNHData::ComponentNHDataList component_nh_list = 
            *(vrf_entry->GetNHList(addr, plen));
        component_nh_list.push_back(component_nh_data);

        //Create local composite NH
        DBRequest nh_req;
        NextHopKey *key = new CompositeNHKey(vrf_name, addr, plen, true);
        nh_req.oper = DBRequest::DB_ENTRY_ADD_CHANGE;
        nh_req.key.reset(key);
        NextHopData *data = 
            new CompositeNHData(component_nh_list, CompositeNHData::REPLACE);
        nh_req.data.reset(data);
        agent->GetNextHopTable()->Process(nh_req);

        //Make route point to composite NH
        Inet4UnicastAgentRouteTable::AddLocalEcmpRoute
            (agent->GetLocalVmPeer(), vrf_name, addr, plen, component_nh_list,
             new_label, vn_->GetName(), sg_id_list);

        //Make MPLS label point to composite NH
        MplsLabel::CreateEcmpLabel(new_label, vrf_name, addr, plen);
        //Update new interface to route pointed composite NH
        CompositeNH::AppendComponentNH(vrf_name, addr, plen, false,
                                       component_nh_data);
    }

    //Append interface to VRF nh list
    vrf_entry->AddNH(addr, plen, &component_nh_data);
    return;
}

void VmInterface::DeleteRoute(const std::string &vrf_name,
                              const Ip4Address &addr, uint32_t plen) {
    ComponentNHData component_nh_data(label_, GetUuid(), 
                                      InterfaceNHFlags::INET4);
    Agent *agent = static_cast<InterfaceTable *>(get_table())->agent();
    VrfEntry *vrf_entry = agent->GetVrfTable()->FindVrfFromName(vrf_name);
    if (vrf_entry->FindNH(addr, plen, component_nh_data) == false) {
        //NH not present in route
        return;
    }

    //ECMP NH to Interface NH
    std::vector<ComponentNHData> comp_nh_list =
        *(vrf_entry->GetNHList(addr, plen));

    if (vrf_entry->GetNHCount(addr, plen) == 1) {
        Inet4UnicastAgentRouteTable::Delete(agent->GetLocalVmPeer(), vrf_name,
                                            addr, plen);
    } else if (vrf_entry->GetNHCount(addr, plen) == 2) {
        uint32_t label = vrf_entry->GetLabel(addr, plen);
        uint32_t index = 0;
        //Get UUID of interface still present in composit NH
        if (comp_nh_list[0] == component_nh_data) {
            //NH key of index 0 element is same, as current interface
            //candidate interface is at index 1
            index = 1;
        }
        const InterfaceNH *intf_nh = static_cast<const InterfaceNH *>
            (agent->GetNextHopTable()->FindActiveEntry
             (comp_nh_list[index].nh_key_));
        const VmInterface *vm_port = static_cast<const VmInterface *>
                                        (intf_nh->GetInterface());
        //Enqueue route change request
        SecurityGroupList sg_id_list;
        CopySgIdList(&sg_id_list);
        Inet4UnicastAgentRouteTable::AddLocalVmRoute
            (agent->GetLocalVmPeer(), vrf_name, addr, plen, vm_port->GetUuid(),
             vm_port->vn()->GetName(), vm_port->label(), sg_id_list);

        //Enqueue MPLS label delete request
        MplsLabel::Delete(label);
    } else if (vrf_entry->GetNHCount(addr, plen) > 2) {
        CompositeNH::DeleteComponentNH(vrf_name, addr, plen, false,
                                       component_nh_data);
        CompositeNH::DeleteComponentNH(vrf_name, addr, plen, true,
                                       component_nh_data);
    }
    vrf_entry->DeleteNH(addr, plen, &component_nh_data);
    return;
}

void VmInterface::UpdateL3Services(bool val) {
    dhcp_enabled_ = val;
    dns_enabled_ = val;
}

/////////////////////////////////////////////////////////////////////////////
// FloatingIp routines
/////////////////////////////////////////////////////////////////////////////

VmInterface::FloatingIp::FloatingIp() : 
    ListEntry(), floating_ip_(), vn_(NULL), vrf_(NULL), vrf_name_(""),
    vn_uuid_() {
}

VmInterface::FloatingIp::FloatingIp(const FloatingIp &rhs) :
    ListEntry(rhs.installed_, rhs.del_pending_), floating_ip_(rhs.floating_ip_),
    vn_(rhs.vn_), vrf_(rhs.vrf_), vrf_name_(rhs.vrf_name_),
    vn_uuid_(rhs.vn_uuid_) {
}

VmInterface::FloatingIp::FloatingIp(const Ip4Address &addr,
                                    const std::string &vrf,
                                    const boost::uuids::uuid &vn_uuid) :
    ListEntry(), floating_ip_(addr), vn_(NULL), vrf_(NULL), vrf_name_(vrf),
    vn_uuid_(vn_uuid) {
}

VmInterface::FloatingIp::~FloatingIp() {
}

bool VmInterface::FloatingIp::operator() (const FloatingIp &lhs,
                                          const FloatingIp &rhs) const {
    return lhs.IsLess(&rhs);
}

// Compare key for FloatingIp. Key is <floating_ip_ and vrf_name_> for both
// Config and Operational processing
bool VmInterface::FloatingIp::IsLess(const FloatingIp *rhs) const {
    if (floating_ip_ != rhs->floating_ip_)
        return floating_ip_ < rhs->floating_ip_;

    return (vrf_name_ < rhs->vrf_name_);
}

void VmInterface::FloatingIp::Activate(VmInterface *interface,
                                       bool force_update) const {
    // Add route if not installed or if force requested
    if (installed_ && force_update == false)
        return;

    InterfaceTable *table =
        static_cast<InterfaceTable *>(interface->get_table());

    if (vn_.get() == NULL) {
        vn_ = table->FindVnRef(vn_uuid_);
        assert(vn_.get());
    }

    if (vrf_.get() == NULL) {
        vrf_ = table->FindVrfRef(vrf_name_);
        assert(vrf_.get());
    }

    interface->AddRoute(vrf_.get()->GetName(), floating_ip_, 32, true);
    Agent *agent = static_cast<InterfaceTable *>
        (interface->get_table())->agent();
    DnsProto *dns = agent->GetDnsProto();
    if (dns) {
        dns->UpdateDnsEntry(interface, vn_.get(), floating_ip_, false);
    }

    installed_ = true;
}

void VmInterface::FloatingIp::DeActivate(VmInterface *interface) const {
    if (installed_ == false)
        return;

    interface->DeleteRoute(vrf_.get()->GetName(), floating_ip_, 32);
    Agent *agent = static_cast<InterfaceTable *>
        (interface->get_table())->agent();
    DnsProto *dns = agent->GetDnsProto();
    if (dns) {
        dns->UpdateDnsEntry(interface, vn_.get(), floating_ip_, true);
    }
    installed_ = false;
}

void VmInterface::FloatingIpList::Insert(const FloatingIp *rhs) {
    list_.insert(*rhs);
}

void VmInterface::FloatingIpList::Update(const FloatingIp *lhs,
                                         const FloatingIp *rhs) {
    // Nothing to do 
}

void VmInterface::FloatingIpList::Remove(FloatingIpSet::iterator &it) {
    it->set_del_pending(true);
}

/////////////////////////////////////////////////////////////////////////////
// StaticRoute routines
/////////////////////////////////////////////////////////////////////////////
VmInterface::StaticRoute::StaticRoute() :
    ListEntry(), vrf_(""), addr_(0), plen_(0) {
}

VmInterface::StaticRoute::StaticRoute(const StaticRoute &rhs) :
    ListEntry(rhs.installed_, rhs.del_pending_), vrf_(rhs.vrf_),
    addr_(rhs.addr_), plen_(rhs.plen_) {
}

VmInterface::StaticRoute::StaticRoute(const std::string &vrf,
                                      const Ip4Address &addr,
                                      uint32_t plen) :
    ListEntry(), vrf_(vrf), addr_(addr), plen_(plen) {
}

VmInterface::StaticRoute::~StaticRoute() {
}

bool VmInterface::StaticRoute::operator() (const StaticRoute &lhs,
                                           const StaticRoute &rhs) const {
    return lhs.IsLess(&rhs);
}

bool VmInterface::StaticRoute::IsLess(const StaticRoute *rhs) const {
#if 0
    //Enable once we can add static routes across vrf
    if (vrf_name_ != rhs->vrf_name_)
        return vrf_name_ < rhs->vrf_name_;
#endif

    if (addr_ != rhs->addr_)
        return addr_ < rhs->addr_;

    return plen_ < rhs->plen_;
}

void VmInterface::StaticRoute::Activate(VmInterface *interface,
                                        bool force_update,
                                        bool policy_change) const {
    if (installed_ && force_update == false && policy_change == false)
        return;

    if (vrf_ != interface->vrf()->GetName()) {
        vrf_ = interface->vrf()->GetName();
    }

    if (installed_ == true && policy_change) {
        Inet4UnicastAgentRouteTable::ReEvaluatePaths(vrf_, addr_, plen_);
    } else if (installed_ == false || force_update) {
        interface->AddRoute(vrf_, addr_, plen_, interface->policy_enabled());
    }

    installed_ = true;
}

void VmInterface::StaticRoute::DeActivate(VmInterface *interface) const {
    if (installed_ == false)
        return;
    interface->DeleteRoute(vrf_, addr_, plen_);
    installed_ = false;
}

void VmInterface::StaticRouteList::Insert(const StaticRoute *rhs) {
    list_.insert(*rhs);
}

void VmInterface::StaticRouteList::Update(const StaticRoute *lhs,
                                          const StaticRoute *rhs) {
}

void VmInterface::StaticRouteList::Remove(StaticRouteSet::iterator &it) {
    it->set_del_pending(true);
}

/////////////////////////////////////////////////////////////////////////////
// SecurityGroup routines
/////////////////////////////////////////////////////////////////////////////
VmInterface::SecurityGroupEntry::SecurityGroupEntry() : 
    ListEntry(), uuid_(nil_uuid()) {
}

VmInterface::SecurityGroupEntry::SecurityGroupEntry
    (const SecurityGroupEntry &rhs) : 
        ListEntry(rhs.installed_, rhs.del_pending_), uuid_(rhs.uuid_) {
}

VmInterface::SecurityGroupEntry::SecurityGroupEntry(const uuid &u) : 
    ListEntry(), uuid_(u) {
}

VmInterface::SecurityGroupEntry::~SecurityGroupEntry() {
}

bool VmInterface::SecurityGroupEntry::operator ==
    (const SecurityGroupEntry &rhs) const {
    return uuid_ == rhs.uuid_;
}

bool VmInterface::SecurityGroupEntry::operator() 
    (const SecurityGroupEntry &lhs, const SecurityGroupEntry &rhs) const {
    return lhs.IsLess(&rhs);
}

bool VmInterface::SecurityGroupEntry::IsLess
    (const SecurityGroupEntry *rhs) const {
    return uuid_ < rhs->uuid_;
}

void VmInterface::SecurityGroupEntry::Activate(VmInterface *interface) const {
    if (sg_.get() != NULL)
        return; 

    Agent *agent = static_cast<InterfaceTable *>
        (interface->get_table())->agent();
    SgKey sg_key(uuid_);
    sg_ = static_cast<SgEntry *> 
        (agent->GetSgTable()->FindActiveEntry(&sg_key));
}

void VmInterface::SecurityGroupEntry::DeActivate(VmInterface *interface) const {
}

void VmInterface::SecurityGroupEntryList::Insert
    (const SecurityGroupEntry *rhs) {
    list_.insert(*rhs);
}

void VmInterface::SecurityGroupEntryList::Update
        (const SecurityGroupEntry *lhs, const SecurityGroupEntry *rhs) {
}

void VmInterface::SecurityGroupEntryList::Remove
        (SecurityGroupEntrySet::iterator &it) {
    it->set_del_pending(true);
}

/////////////////////////////////////////////////////////////////////////////
// ServiceVlan routines
/////////////////////////////////////////////////////////////////////////////
VmInterface::ServiceVlan::ServiceVlan() : 
    ListEntry(), tag_(0), vrf_name_(""), addr_(0), plen_(32), smac_(), dmac_(),
    vrf_(NULL), label_(MplsTable::kInvalidLabel) {
}

VmInterface::ServiceVlan::ServiceVlan(const ServiceVlan &rhs) :
    ListEntry(rhs.installed_, rhs.del_pending_), tag_(rhs.tag_),
    vrf_name_(rhs.vrf_name_), addr_(rhs.addr_), plen_(rhs.plen_),
    smac_(rhs.smac_), dmac_(rhs.dmac_), vrf_(rhs.vrf_), label_(rhs.label_) {
}

VmInterface::ServiceVlan::ServiceVlan(uint16_t tag, const std::string &vrf_name,
                                      const Ip4Address &addr, uint8_t plen,
                                      const struct ether_addr &smac,
                                      const struct ether_addr &dmac) :
    ListEntry(), tag_(tag), vrf_name_(vrf_name), addr_(addr), plen_(plen),
    smac_(smac), dmac_(dmac), vrf_(NULL), label_(MplsTable::kInvalidLabel) {
}

VmInterface::ServiceVlan::~ServiceVlan() {
}

bool VmInterface::ServiceVlan::operator() (const ServiceVlan &lhs,
                                           const ServiceVlan &rhs) const {
    return lhs.IsLess(&rhs);
}

bool VmInterface::ServiceVlan::IsLess(const ServiceVlan *rhs) const {
    return tag_ < rhs->tag_;
}

void VmInterface::ServiceVlan::Activate(VmInterface *interface,
                                        bool force_update) const {
    InterfaceTable *table =
        static_cast<InterfaceTable *>(interface->get_table());
    VrfEntry *vrf = table->FindVrfRef(vrf_name_);
    assert(vrf);

    if (label_ == MplsTable::kInvalidLabel) {
        VlanNH::Create(interface->GetUuid(), tag_, vrf_name_, smac_, dmac_);
        label_ = table->agent()->GetMplsTable()->AllocLabel();
        MplsLabel::CreateVlanNh(label_, interface->GetUuid(), tag_);
        VrfAssignTable::CreateVlanReq(interface->GetUuid(), vrf_name_, tag_);
    }

    if (vrf_.get() != vrf) {
        interface->ServiceVlanRouteDel(*this);
        vrf_ = vrf;
        installed_ = false;
    }

    if (installed_ && force_update == false)
        return;

    interface->ServiceVlanRouteAdd(*this);
    installed_ = true;
}

void VmInterface::ServiceVlan::DeActivate(VmInterface *interface) const {
    if (del_pending_ && label_ != MplsTable::kInvalidLabel) {
        VrfAssignTable::DeleteVlanReq(interface->GetUuid(), tag_);
        interface->ServiceVlanRouteDel(*this);
        MplsLabel::Delete(label_);
        label_ = MplsTable::kInvalidLabel;
        VlanNH::Delete(interface->GetUuid(), tag_);
        return;
    }

    if (installed_ == false)
        return;

    interface->ServiceVlanRouteDel(*this);
    installed_ = false;
}

void VmInterface::ServiceVlanList::Insert(const ServiceVlan *rhs) {
    list_.insert(*rhs);
}

void VmInterface::ServiceVlanList::Update(const ServiceVlan *lhs,
                                          const ServiceVlan *rhs) {
}

void VmInterface::ServiceVlanList::Remove(ServiceVlanSet::iterator &it) {
    it->set_del_pending(true);
}

uint32_t VmInterface::GetServiceVlanLabel(const VrfEntry *vrf) const {
    ServiceVlanSet::const_iterator it = service_vlan_list_.list_.begin();
    while (it != service_vlan_list_.list_.end()) {
        if (it->vrf_.get() == vrf) {
            return it->label_;
        }
        it++;
    }
    return label_;
}

uint32_t VmInterface::GetServiceVlanTag(const VrfEntry *vrf) const {
    ServiceVlanSet::const_iterator it = service_vlan_list_.list_.begin();
    while (it != service_vlan_list_.list_.end()) {
        if (it->vrf_.get() == vrf) {
            return it->tag_;
        }
        it++;
    }
    return 0;
}

const VrfEntry* VmInterface::GetServiceVlanVrf(uint16_t vlan_tag) const {
    ServiceVlanSet::const_iterator it = service_vlan_list_.list_.begin();
    while (it != service_vlan_list_.list_.end()) {
        if (it->tag_ == vlan_tag) {
            return it->vrf_.get();
        }
        it++;
    }
    return NULL;
}

void VmInterface::ServiceVlanRouteAdd(const ServiceVlan &entry) {
    if (vrf_.get() == NULL ||
        vn_.get() == NULL) {
        return;
    }

    ComponentNHData component_nh_data(entry.label_, GetUuid(), entry.tag_,
                                      false);
    Agent *agent = static_cast<InterfaceTable *>(get_table())->agent();
    VrfEntry *vrf_entry = 
        agent->GetVrfTable()->FindVrfFromName(entry.vrf_->GetName());
    if (vrf_entry->FindNH(entry.addr_, entry.plen_, component_nh_data) == 
        true) {
        //Route already current interface as one of its nexthop
        return;
    }

    SecurityGroupList sg_id_list;
    CopySgIdList(&sg_id_list);
    if (vrf_entry->GetNHCount(entry.addr_, entry.plen_) == 0) {
        Inet4UnicastAgentRouteTable::AddVlanNHRoute
            (agent->GetLocalVmPeer(), entry.vrf_->GetName(), entry.addr_, 32,
             GetUuid(), entry.tag_, entry.label_, vn()->GetName(), sg_id_list);
    } else if (vrf_entry->GetNHCount(entry.addr_, entry.plen_) > 1) {
        //Update both local composite NH and BGP injected composite NH
        CompositeNH::AppendComponentNH(entry.vrf_->GetName(), entry.addr_,
                                       entry.plen_, true, component_nh_data);
        CompositeNH::AppendComponentNH(entry.vrf_->GetName(), entry.addr_,
                                       entry.plen_, false, component_nh_data);
    } else if (vrf_entry->GetNHCount(entry.addr_, entry.plen_) == 1) {
        //Interface NH to ECMP NH transition
        //Allocate a new MPLS label
        uint32_t new_label =  agent->GetMplsTable()->AllocLabel();
        //Update label data
        vrf_entry->UpdateLabel(entry.addr_, entry.plen_, new_label);
        //Create list of component NH
        ComponentNHData::ComponentNHDataList component_nh_list = 
            *(vrf_entry->GetNHList(entry.addr_, entry.plen_));
        component_nh_list.push_back(component_nh_data);

        //Create local composite NH
        DBRequest nh_req;
        NextHopKey *key = new CompositeNHKey(entry.vrf_->GetName(),
                                             entry.addr_, entry.plen_, true);
        nh_req.oper = DBRequest::DB_ENTRY_ADD_CHANGE;
        nh_req.key.reset(key);
        NextHopData *data = 
            new CompositeNHData(component_nh_list, CompositeNHData::REPLACE);
        nh_req.data.reset(data);
        agent->GetNextHopTable()->Process(nh_req);

        //Make route point to composite NH
        Inet4UnicastAgentRouteTable::AddLocalEcmpRoute
            (agent->GetLocalVmPeer(), entry.vrf_->GetName(), entry.addr_, 
             entry.plen_, component_nh_list, new_label, vn()->GetName(),
             sg_id_list);
        //Make MPLS label point to composite NH
        MplsLabel::CreateEcmpLabel(new_label, entry.vrf_->GetName(), 
                                   entry.addr_, entry.plen_);
        //Update new interface to route pointed composite NH
        CompositeNH::AppendComponentNH(entry.vrf_->GetName(), entry.addr_,
                                       entry.plen_, false, component_nh_data);
    }

    //Append interface to VRF nh list
    vrf_entry->AddNH(entry.addr_, entry.plen_, &component_nh_data);
    entry.installed_ = true;
    return;
}

void VmInterface::ServiceVlanRouteDel(const ServiceVlan &entry) {
    if (entry.installed_ == false) {
        return;
    }
    
    ComponentNHData component_nh_data(entry.label_, GetUuid(), entry.tag_,
                                      false);
    Agent *agent = static_cast<InterfaceTable *>(get_table())->agent();
    VrfEntry *vrf_entry = 
        agent->GetVrfTable()->FindVrfFromName(entry.vrf_->GetName());
    if (vrf_entry->FindNH(entry.addr_, entry.plen_, component_nh_data) == 
        false) {
        //NH not present in route
        return;
    }

    //ECMP NH to Interface NH
    std::vector<ComponentNHData> comp_nh_list =
        *(vrf_entry->GetNHList(entry.addr_, entry.plen_));

    if (vrf_entry->GetNHCount(entry.addr_, entry.plen_) == 1) {
        Inet4UnicastAgentRouteTable::Delete
            (agent->GetLocalVmPeer(), entry.vrf_->GetName(), entry.addr_, 32);
    } else if (vrf_entry->GetNHCount(entry.addr_, entry.plen_) == 2) {
        uint32_t label = vrf_entry->GetLabel(entry.addr_, entry.plen_);
        uint32_t index = 0;
        //Get UUID of interface still present in composit NH
        if (comp_nh_list[0] == component_nh_data) {
            //NH key of index 0 element is same, as current interface
            //candidate interface is at index 1
            index = 1;
        }
        const VlanNH *vlan_nh = static_cast<const VlanNH *>
            (agent->GetNextHopTable()->FindActiveEntry
             (comp_nh_list[index].nh_key_));
        const VmInterface *vm_port = static_cast<const VmInterface *>
                                        (vlan_nh->GetInterface());
        //Enqueue route change request
        SecurityGroupList sg_id_list;
        CopySgIdList(&sg_id_list);
        Inet4UnicastAgentRouteTable::AddVlanNHRoute
            (agent->GetLocalVmPeer(), entry.vrf_->GetName(), entry.addr_, 32,
             vm_port->GetUuid(), vlan_nh->GetVlanTag(),
             comp_nh_list[index].label_, vm_port->vn()->GetName(), sg_id_list);

        //Delete MPLS label
        MplsLabel::Delete(label);
    } else if (vrf_entry->GetNHCount(entry.addr_, entry.plen_) > 2) {
        //Delete interface from both local composite NH and BGP
        //injected composite NH
        CompositeNH::DeleteComponentNH(entry.vrf_->GetName(), entry.addr_,
                                       entry.plen_, false, component_nh_data);
        CompositeNH::DeleteComponentNH(entry.vrf_->GetName(), entry.addr_,
                                       entry.plen_, true, component_nh_data);
    }
    entry.installed_ = false;
    vrf_entry->DeleteNH(entry.addr_, entry.plen_, &component_nh_data);
    return;
}

/////////////////////////////////////////////////////////////////////////////
// Confg triggers for FloatingIP notification to operational DB
/////////////////////////////////////////////////////////////////////////////

// Find the vm-port linked to the floating-ip and resync it
void VmInterface::FloatingIpSync(InterfaceTable *table, IFMapNode *node) {
    if (table->agent()->cfg_listener()->SkipNode
        (node, table->agent()->cfg()->cfg_floatingip_table())) {
        return;
    }

    DBGraph *graph =
        static_cast<IFMapAgentTable *> (node->table())->GetGraph();;
    for (DBGraphVertex::adjacency_iterator iter = node->begin(graph);
         iter != node->end(graph); ++iter) {
        IFMapNode *if_node = static_cast<IFMapNode *>(iter.operator->());
        if (table->agent()->cfg_listener()->SkipNode
            (if_node, table->agent()->cfg()->cfg_vm_interface_table())) {
            continue;
        }

        DBRequest req(DBRequest::DB_ENTRY_ADD_CHANGE);
        if (table->IFNodeToReq(if_node, req)) {
            LOG(DEBUG, "FloatingIP SYNC for VM Port " << if_node->name());
            table->Enqueue(&req);
        }
    }

    return;
}

// Find all adjacent Floating-IP nodes and resync the corresponding
// interfaces
void VmInterface::FloatingIpPoolSync(InterfaceTable *table, IFMapNode *node) {
    CfgListener *cfg_listener = table->agent()->cfg_listener();
    if (cfg_listener->SkipNode(node)) {
        return;
    }

    DBGraph *graph =
        static_cast<IFMapAgentTable *> (node->table())->GetGraph();;
    for (DBGraphVertex::adjacency_iterator iter = node->begin(graph);
         iter != node->end(graph); ++iter) {
        IFMapNode *fip_node = static_cast<IFMapNode *>(iter.operator->());
        FloatingIpSync(table, fip_node);
    }

    return;
}

void VmInterface::InstanceIpSync(InterfaceTable *table, IFMapNode *node) {
    CfgListener *cfg_listener = table->agent()->cfg_listener();
    if (cfg_listener->SkipNode(node)) {
        return;
    }

    DBGraph *graph =
        static_cast<IFMapAgentTable *> (node->table())->GetGraph();;
    for (DBGraphVertex::adjacency_iterator iter = node->begin(graph);
         iter != node->end(graph); ++iter) {
        IFMapNode *adj = static_cast<IFMapNode *>(iter.operator->());
        if (table->agent()->cfg_listener()->SkipNode(adj)) {
            continue;
        }

        if (adj->table() ==
            table->agent()->cfg()->cfg_vm_interface_table()) {
            DBRequest req;
            if (table->IFNodeToReq(adj, req)) {
                table->Enqueue(&req);
            }
        }
    }

}

void VmInterface::FloatingIpVnSync(InterfaceTable *table, IFMapNode *node) {
    CfgListener *cfg_listener = table->agent()->cfg_listener();
    if (cfg_listener->SkipNode(node)) {
        return;
    }

    DBGraph *graph =
        static_cast<IFMapAgentTable *> (node->table())->GetGraph();;
    for (DBGraphVertex::adjacency_iterator iter = node->begin(graph);
         iter != node->end(graph); ++iter) {
        IFMapNode *pool_node = static_cast<IFMapNode *>(iter.operator->());
        FloatingIpPoolSync(table, pool_node);
    }

    return;
}

void VmInterface::FloatingIpVrfSync(InterfaceTable *table, IFMapNode *node) {
    CfgListener *cfg_listener = table->agent()->cfg_listener();
    if (cfg_listener->SkipNode(node)) {
        return;
    }

    DBGraph *graph =
        static_cast<IFMapAgentTable *> (node->table())->GetGraph();;
    for (DBGraphVertex::adjacency_iterator iter = node->begin(graph);
         iter != node->end(graph); ++iter) {
        IFMapNode *vn_node = static_cast<IFMapNode *>(iter.operator->());
        FloatingIpVnSync(table, vn_node);
    }

    return;
}

void VmInterface::VnSync(InterfaceTable *table, IFMapNode *node) {
    CfgListener *cfg_listener = table->agent()->cfg_listener();
    if (cfg_listener->SkipNode(node)) {
        return;
    }
    // Walk the node to get neighbouring interface 
    DBGraph *graph =
        static_cast<IFMapAgentTable *> (node->table())->GetGraph();;
    for (DBGraphVertex::adjacency_iterator iter = node->begin(graph); 
         iter != node->end(graph); ++iter) {

        IFMapNode *adj_node = static_cast<IFMapNode *>(iter.operator->());
        if (cfg_listener->SkipNode(adj_node)) {
            continue;
        }

        if (adj_node->table() ==
            table->agent()->cfg()->cfg_vm_interface_table()) {
            DBRequest req;
            if (table->IFNodeToReq(adj_node, req) == true) {
                LOG(DEBUG, "VN change sync for Port " << adj_node->name());
                table->Enqueue(&req);
            }
        }
    }
}

const string VmInterface::GetAnalyzer() const {
    if (mirror_entry()) {
        return mirror_entry()->GetAnalyzerName();
    } else {
        return std::string();
    }
}

void VmInterface::SendTrace(Trace event) {
    InterfaceInfo intf_info;
    intf_info.set_name(name_);
    intf_info.set_index(id_);

    switch(event) {
    case ACTIVATED_IPV4:
        intf_info.set_op("IPV4 Activated");
        break;
    case DEACTIVATED_IPV4:
        intf_info.set_op("IPV4 Deactivated");
        break;
    case ACTIVATED_L2:
        intf_info.set_op("L2 Activated");
        break;
    case DEACTIVATED_L2:
        intf_info.set_op("L2 Deactivated");
        break;
    case ADD:
        intf_info.set_op("Add");
        break;
    case DELETE:
        intf_info.set_op("Delete");
        break;

    case FLOATING_IP_CHANGE: {
        intf_info.set_op("Floating IP change");
        std::vector<FloatingIPInfo> fip_list;
        FloatingIpSet::iterator it = floating_ip_list_.list_.begin();
        while (it != floating_ip_list_.list_.end()) {
            const FloatingIp &ip = *it;
            FloatingIPInfo fip;
            fip.set_ip_address(ip.floating_ip_.to_string());
            fip.set_vrf_name(ip.vrf_->GetName());
            fip_list.push_back(fip);
            it++;
        }
        intf_info.set_fip(fip_list);
        break;
    }
    case SERVICE_CHANGE:
        break;
    }

    intf_info.set_ip_address(ip_addr_.to_string());
    if (vm_) {
        intf_info.set_vm(UuidToString(vm_->GetUuid()));
    }
    if (vn_) {
        intf_info.set_vn(vn_->GetName());
    }
    if (vrf_) {
        intf_info.set_vrf(vrf_->GetName());
    }
    OPER_TRACE(Interface, intf_info);
}

/////////////////////////////////////////////////////////////////////////////
// VM Interface DB Table utility functions
/////////////////////////////////////////////////////////////////////////////
// Add a VM-Interface
void VmInterface::Add(InterfaceTable *table, const uuid &intf_uuid,
                      const string &os_name, const Ip4Address &addr,
                      const string &mac, const string &vm_name,
                      uint16_t vlan_id, const std::string &parent) {
    DBRequest req(DBRequest::DB_ENTRY_ADD_CHANGE);
    req.key.reset(new VmInterfaceKey(AgentKey::ADD_DEL_CHANGE, intf_uuid,
                                     os_name));
    req.data.reset(new VmInterfaceAddData(addr, mac, vm_name, vlan_id, parent));
    table->Enqueue(&req);
}

// Delete a VM-Interface
void VmInterface::Delete(InterfaceTable *table, const uuid &intf_uuid) {
    DBRequest req(DBRequest::DB_ENTRY_DELETE);
    req.key.reset(new VmInterfaceKey(AgentKey::ADD_DEL_CHANGE, intf_uuid, ""));
    req.data.reset(NULL);
    table->Enqueue(&req);
}<|MERGE_RESOLUTION|>--- conflicted
+++ resolved
@@ -801,16 +801,8 @@
 // Apply the latest configuration
 void VmInterface::ApplyConfig(bool old_ipv4_active, bool old_l2_active, bool old_policy, 
                               VrfEntry *old_vrf, const Ip4Address &old_addr, 
-<<<<<<< HEAD
-                              int old_vxlan_id, bool old_fabric_port,
-                              bool old_need_linklocal_ip, bool sg_changed) {
-=======
                               int old_vxlan_id, bool old_need_linklocal_ip,
                               bool sg_changed) {
-    // Update services flag based on l3 active state
-    UpdateL3Services(ipv4_forwarding_);
->>>>>>> b020c69f
-
     bool force_update = sg_changed;
     bool policy_change = (policy_enabled_ != old_policy);
 
