/*
 * Copyright (c) 2013 Juniper Networks, Inc. All rights reserved.
 */

#ifndef vnsw_agent_route_hpp
#define vnsw_agent_route_hpp

#include <sys/types.h>
#include <sys/socket.h>
#include <net/ethernet.h>
#include <net/address.h>
#include <netinet/ether.h>
#include <base/lifetime.h>
#include <base/patricia.h>
#include <base/task_annotations.h>
#include <cmn/agent_cmn.h>
#include <route/route.h>
#include <route/table.h>

#include <oper/interface_common.h>
#include <oper/nexthop.h>
#include <oper/peer.h>
#include <oper/mpls.h>
#include <oper/agent_types.h>
#include <oper/multicast.h>
#include <controller/controller_peer.h>
#include <sandesh/sandesh_trace.h>
#include <oper/route_types.h>

//Route entry in route table related classes

class AgentRoute : public Route {
public:
    enum Trace {
        ADD,
        DELETE,
        ADD_PATH,
        DELETE_PATH,
        CHANGE_PATH,
    };

    AgentRoute(VrfEntry *vrf, bool is_multicast) : Route(), vrf_(vrf), 
        is_multicast_(is_multicast) { };
    virtual ~AgentRoute() { };

    //TODO Rename iterator as gw_route-ITERATOR
    typedef DependencyList<AgentRoute, AgentRoute>::iterator iterator;
    typedef DependencyList<AgentRoute, AgentRoute>::const_iterator
        const_iterator;
    typedef DependencyList<NextHop, AgentRoute>::iterator tunnel_nh_iterator;
    typedef DependencyList<NextHop, AgentRoute>::const_iterator
        const_tunnel_nh_iterator;

    virtual int CompareTo(const Route &rhs) const = 0;
    virtual bool IsLess(const DBEntry &rhs) const;
    virtual KeyPtr GetDBRequestKey() const = 0;
    virtual void SetKey(const DBRequestKey *key) = 0;
    virtual string ToString() const = 0;
    virtual bool DBEntrySandesh(Sandesh *sresp) const = 0;
    //TODO coment why routeresyncreq - rename to reevaluatepath
    virtual void RouteResyncReq() const = 0;
    virtual const string GetAddressString() const = 0;
    virtual AgentRouteTableAPIS::TableType GetTableType() const = 0;

    void FillTrace(RouteInfo &route, Trace event, const AgentPath *path);

    //TODO Move dependantroutes and nh  to inet4
    void UpdateDependantRoutes();// analogous to updategatewayroutes
    void UpdateNH();
    bool IsMulticast() const {return is_multicast_;};
    //TODO remove setvrf
    void SetVrf(VrfEntryRef vrf) { vrf_ = vrf; };
    uint32_t GetVrfId() const;
    VrfEntry *GetVrfEntry() const {return vrf_.get();};
    bool Sync(void);
    const AgentPath *GetActivePath() const;
    const NextHop *GetActiveNextHop() const; 
    const Peer *GetActivePeer() const;
    AgentPath *FindPath(const Peer *peer) const;
    bool HasUnresolvedPath();
    uint32_t GetMplsLabel() const; 
    const string &GetDestVnName() const;
    bool CanDissociate() const;

    iterator begin() { return dependant_routes_.begin(); };
    iterator end() { return dependant_routes_.end(); };
    const_iterator begin() const { return dependant_routes_.begin(); };
    const_iterator end() const { return dependant_routes_.end(); };
    bool IsDependantRouteEmpty() { return dependant_routes_.empty(); };
    bool IsTunnelNHListEmpty() { return tunnel_nh_list_.empty(); };

private:
    friend class AgentRouteTable;

    void RemovePath(const Peer *peer);
    void InsertPath(const AgentPath *path);
    bool SyncPath(AgentPath *path);

    VrfEntryRef vrf_;
    bool is_multicast_;
    DEPENDENCY_LIST(AgentRoute, AgentRoute, dependant_routes_);
    DEPENDENCY_LIST(NextHop, AgentRoute, tunnel_nh_list_);
    DISALLOW_COPY_AND_ASSIGN(AgentRoute);
};

class RouteComparator {
public:
    bool operator() (const AgentRoute *rt1, const AgentRoute *rt2) {
        return rt1->IsLess(*rt2);
    }
};

struct NHComparator {
    bool operator() (const NextHop *nh1, const NextHop *nh2) {
        return nh1->IsLess(*nh2);
    }
};

struct RouteTableWalkerState {
    RouteTableWalkerState(LifetimeActor *actor): rt_delete_ref_(this, actor) {
    }
    ~RouteTableWalkerState() {
        rt_delete_ref_.Reset(NULL);
    }
    void ManagedDelete() { };
    LifetimeRef<RouteTableWalkerState> rt_delete_ref_;
};

class AgentRouteTable : public RouteTable {
public:
    typedef set<const AgentRoute *, RouteComparator> UnresolvedRouteTree;
    typedef set<const NextHop *, NHComparator> UnresolvedNHTree;
    typedef set<const AgentRoute *, RouteComparator>::const_iterator 
        const_rt_iterator;
    typedef set<const NextHop *, NHComparator>::const_iterator const_nh_iterator;

    AgentRouteTable(DB *db, const std::string &name);
    virtual ~AgentRouteTable();

    //TODO reorganize the functions below
    virtual std::auto_ptr<DBEntry> AllocEntry(const DBRequestKey *k) const;
    virtual size_t Hash(const DBEntry *entry) const {return 0;};
    virtual size_t Hash(const DBRequestKey *key) const {return 0;};

    virtual void ProcessDelete(AgentRoute *rt) { };
    virtual void ProcessAdd(AgentRoute *rt) { };
    virtual void RouteTableWalkerNotify(VrfEntry *vrf, AgentXmppChannel *, 
                                        DBState *, bool associate,
                                        bool unicast_walk, bool multicast_walk);
    virtual AgentRouteTableAPIS::TableType GetTableType() const = 0;
    virtual string GetTableName() const = 0;

    //TODO Evaluate pushing walks to controller
    bool NotifyRouteEntryWalk(AgentXmppChannel *, 
                              DBState *state, 
                              bool associate,
                              bool unicast_walk,
                              bool multicast_walk,
                              DBTablePartBase *part,
                              DBEntryBase *entry);
    void UnicastRouteNotifyDone(DBTableBase *base, DBState *, Peer *);
    void MulticastRouteNotifyDone(DBTableBase *base, DBState *, Peer *);

    void AddUnresolvedRoute(const AgentRoute *rt);
    void RemoveUnresolvedRoute(const AgentRoute *rt);
    void EvaluateUnresolvedRoutes(void);
    void AddUnresolvedNH(const NextHop *);
    void RemoveUnresolvedNH(const NextHop *);
    void EvaluateUnresolvedNH(void);
    AgentRoute *FindActiveEntry(const RouteKey *key);
    NextHop *FindNextHop(NextHopKey *key) const;
    bool DelExplicitRoute(DBTablePartBase *part, DBEntryBase *entry);

    const_rt_iterator unresolved_route_begin() { 
        return unresolved_rt_tree_.begin(); };
    const_rt_iterator unresolved_route_end() { 
        return unresolved_rt_tree_.end(); };
    int unresolved_route_size() { return unresolved_rt_tree_.size(); }

    const_nh_iterator unresolved_nh_begin() { 
        return unresolved_nh_tree_.begin(); };
    const_nh_iterator unresolved_nh_end() { 
        return unresolved_nh_tree_.end(); };
    bool DelPeerRoutes(DBTablePartBase *part, DBEntryBase *entry, Peer *peer);

    VrfEntry *FindVrfEntry(const string &vrf_name) const;
    void SetVrfEntry(VrfEntryRef vrf);
    void SetVrfDeleteRef(LifetimeActor *delete_ref);
    string GetVrfName() { return vrf_entry_->GetName();};

    LifetimeActor *deleter();
    void ManagedDelete();
    bool DelExplicitRouteWalkerCb(DBTablePartBase *part, DBEntryBase *entry);
    void DeleteRouteDone(DBTableBase *base, RouteTableWalkerState *state);
    void DeleteAllLocalVmRoutes();
    void DeleteAllPeerRoutes();
    void MayResumeDelete(bool is_empty);

    static bool PathSelection(const Path &path1, const Path &path2);
    void Process(DBRequest &req) {
        CHECK_CONCURRENCY("db::DBTable");
        DBTablePartition *tpart =
            static_cast<DBTablePartition *>(GetTablePartition(req.key.get()));
        tpart->Process(NULL, &req);
    };
private:
    class DeleteActor;
    void Input(DBTablePartition *part, DBClient *client, DBRequest *req);
    void DeleteRoute(DBTablePartBase *part, AgentRoute *rt, 
                     const Peer *peer);
    UnresolvedRouteTree unresolved_rt_tree_;
    UnresolvedNHTree unresolved_nh_tree_;
    DBTableWalker::WalkId walkid_;
    DB *db_;
    VrfEntryRef vrf_entry_;
    boost::scoped_ptr<DeleteActor> deleter_;
    LifetimeRef<AgentRouteTable> vrf_delete_ref_;
    DISALLOW_COPY_AND_ASSIGN(AgentRouteTable);
};

struct RouteKey : public AgentKey {
    RouteKey(const Peer *peer, const string &vrf_name) : AgentKey(), 
    peer_(peer), vrf_name_(vrf_name) { };
    virtual ~RouteKey() { };

    virtual AgentRouteTable *GetRouteTableFromVrf(VrfEntry *vrf) = 0; 
    virtual AgentRouteTableAPIS::TableType GetRouteTableType() = 0;
    virtual AgentRoute *AllocRouteEntry(VrfEntry *vrf, 
                                        bool is_multicast) const = 0;
    virtual string ToString() const = 0;

    const string &GetVrfName() const { return vrf_name_; };
    const Peer *GetPeer() const { return peer_; };

    const Peer *peer_;
    string vrf_name_;
    DISALLOW_COPY_AND_ASSIGN(RouteKey);
};

//Route data related classes

struct RouteData : public AgentData {
public:
    enum Op {
        CHANGE,
        RESYNC,
    };
    RouteData(Op op, bool is_multicast) : op_(op), 
        is_multicast_(is_multicast) { }; 
    virtual ~RouteData() { };
    virtual string ToString() const = 0;
    virtual bool AddChangePath(AgentPath *path) = 0;
    bool IsMulticast() {return is_multicast_;};

    Op GetOp() const { return op_; };

private:
    Op op_;
    bool is_multicast_;
    DISALLOW_COPY_AND_ASSIGN(RouteData);
};

<<<<<<< HEAD
class ResolveRoute : public RouteData {
public:
    ResolveRoute(Op op  = RouteData::CHANGE) : RouteData(op, false) { };
    virtual ~ResolveRoute() { };
    virtual bool AddChangePath(AgentPath *path);
    virtual string ToString() const {return "Resolve";};;
private:
    DISALLOW_COPY_AND_ASSIGN(ResolveRoute);
};

class LocalVmRoute : public RouteData {
public:
    LocalVmRoute(const VmInterfaceKey &intf, uint32_t label,
                 int tunnel_bmap, bool force_policy, const string &vn_name,
                 uint8_t flags, const SecurityGroupList &sg_list,
                 Op op = RouteData::CHANGE) :
        RouteData(op, false), intf_(intf), 
        label_(label), tunnel_bmap_(tunnel_bmap),
        force_policy_(force_policy), dest_vn_name_(vn_name),
        proxy_arp_(true), sync_route_(false), 
        flags_(flags), sg_list_(sg_list) { };
    virtual ~LocalVmRoute() { };
    void DisableProxyArp() {proxy_arp_ = false;};
    virtual string ToString() const {return "local VM";};;
    virtual bool AddChangePath(AgentPath *path);
    const SecurityGroupList &GetSecurityGroupList() const {return sg_list_;}; 

private:
    VmInterfaceKey intf_;
    uint32_t label_;
    int tunnel_bmap_;
    bool force_policy_;
    string dest_vn_name_;
    bool proxy_arp_;
    bool sync_route_;
    uint8_t flags_;
    SecurityGroupList sg_list_;
    DISALLOW_COPY_AND_ASSIGN(LocalVmRoute);
};

class RemoteVmRoute : public RouteData {
public:
    RemoteVmRoute(const string &vrf_name, const Ip4Address &addr,
                  uint32_t label, const string &dest_vn_name,
                  int bmap, const SecurityGroupList &sg_list,
                  DBRequest &req, Op op = RouteData::CHANGE):
        RouteData(op, false), server_vrf_(vrf_name),
        server_ip_(addr), tunnel_bmap_(bmap), 
        label_(label), dest_vn_name_(dest_vn_name), sg_list_(sg_list)
        {nh_req_.Swap(&req);}
    virtual ~RemoteVmRoute() { };
    virtual bool AddChangePath(AgentPath *path);
    virtual string ToString() const {return "remote VM";};;
    const SecurityGroupList &GetSecurityGroupList() const {return sg_list_;}; 

private:
    string server_vrf_;
    Ip4Address server_ip_;
    int tunnel_bmap_;
    uint32_t label_;
    string dest_vn_name_;
    SecurityGroupList sg_list_;
    DBRequest nh_req_;
    DISALLOW_COPY_AND_ASSIGN(RemoteVmRoute);
};

class InetInterfaceRoute : public RouteData {
public:
    InetInterfaceRoute(const InetInterfaceKey &intf, uint32_t label,
                       int tunnel_bmap, const string &dest_vn_name,
                       Op op = RouteData::CHANGE) : 
        RouteData(op,false), intf_(intf), label_(label), 
        tunnel_bmap_(tunnel_bmap), dest_vn_name_(dest_vn_name) { };
    virtual ~InetInterfaceRoute() { };
    virtual bool AddChangePath(AgentPath *path);
    virtual string ToString() const {return "host";};;

private:
    InetInterfaceKey intf_;
    uint32_t label_;
    int tunnel_bmap_;
    string dest_vn_name_;
    DISALLOW_COPY_AND_ASSIGN(InetInterfaceRoute);
};

class HostRoute : public RouteData {
public:
    HostRoute(const PacketInterfaceKey &intf, const string &dest_vn_name,
              Op op  = RouteData::CHANGE) : 
        RouteData(op, false), intf_(intf),
        dest_vn_name_(dest_vn_name), proxy_arp_(false) { };
    virtual ~HostRoute() { };
    void EnableProxyArp() {proxy_arp_ = true;};
    virtual bool AddChangePath(AgentPath *path);
    virtual string ToString() const {return "host";};;

private:
    PacketInterfaceKey intf_;
    string dest_vn_name_;
    bool proxy_arp_;
    DISALLOW_COPY_AND_ASSIGN(HostRoute);
};

class VlanNhRoute : public RouteData {
public:
    VlanNhRoute(const VmInterfaceKey &intf, uint16_t tag, uint32_t label,
                const string &dest_vn_name, const SecurityGroupList &sg_list,
                Op op  = RouteData::CHANGE) :
        RouteData(op, false), intf_(intf),
        tag_(tag), label_(label), dest_vn_name_(dest_vn_name), 
        sg_list_(sg_list) { };
    virtual ~VlanNhRoute() { };
    virtual bool AddChangePath(AgentPath *path);
    virtual string ToString() const {return "vlannh";};;

private:
    VmInterfaceKey intf_;
    uint16_t tag_;
    uint32_t label_;
    string dest_vn_name_;
    SecurityGroupList sg_list_;
    DISALLOW_COPY_AND_ASSIGN(VlanNhRoute);
};

class MulticastRoute : public RouteData {
public:
    MulticastRoute(const Ip4Address &src_addr, 
                   const Ip4Address &grp_addr,
                   const string &vn_name, 
                   const string &vrf_name,
                   int vxlan_id,
                   COMPOSITETYPE type, Op op  = RouteData::CHANGE) :
        RouteData(op, true), 
        src_addr_(src_addr), grp_addr_(grp_addr),
        vn_name_(vn_name), vrf_name_(vrf_name), vxlan_id_(vxlan_id),
        comp_type_(type) { };
    virtual ~MulticastRoute() { };
    virtual bool AddChangePath(AgentPath *path);
    virtual string ToString() const {return "multicast";};;

private:
    Ip4Address src_addr_;
    Ip4Address grp_addr_;
    string vn_name_;
    string vrf_name_;
    int vxlan_id_;
    COMPOSITETYPE comp_type_;
    DISALLOW_COPY_AND_ASSIGN(MulticastRoute);
};

class ReceiveRoute : public RouteData {
public:
    ReceiveRoute(const InetInterfaceKey &intf, uint32_t label,
                 uint32_t tunnel_bmap, bool policy, const string &vn,
                 Op op  = RouteData::CHANGE) : 
        RouteData(op, false), intf_(intf), 
        label_(label), tunnel_bmap_(tunnel_bmap),
        policy_(policy), proxy_arp_(false), vn_(vn), sg_list_() {};
    virtual ~ReceiveRoute() { };
    void EnableProxyArp() {proxy_arp_ = true;};
    virtual bool AddChangePath(AgentPath *path);
    virtual string ToString() const {return "receive";};;

private:
    InetInterfaceKey intf_;
    uint32_t label_;
    int tunnel_bmap_;
    bool policy_;
    bool proxy_arp_;
    string vn_;
    SecurityGroupList sg_list_;
    DISALLOW_COPY_AND_ASSIGN(ReceiveRoute);
};

class Inet4UnicastEcmpRoute : public RouteData {
public:
    Inet4UnicastEcmpRoute(const Ip4Address &dest_addr, uint8_t plen,
                          const string &vn_name, 
                          uint32_t label, bool local_ecmp_nh, 
                          const string &vrf_name, SecurityGroupList sg_list,
                          DBRequest &nh_req, Op op  = RouteData::CHANGE) :
        RouteData(op, false), dest_addr_(dest_addr), plen_(plen),
        vn_name_(vn_name), label_(label), local_ecmp_nh_(local_ecmp_nh),
        vrf_name_(vrf_name), sg_list_(sg_list) {
            nh_req_.Swap(&nh_req);
        };
    virtual ~Inet4UnicastEcmpRoute() { };
    virtual bool AddChangePath(AgentPath *path);
    virtual string ToString() const {return "inet4 ecmp";};;

private:
    Ip4Address dest_addr_;
    uint8_t plen_;
    string vn_name_;
    uint32_t label_;
    bool local_ecmp_nh_;
    string vrf_name_;
    SecurityGroupList sg_list_;
    DBRequest nh_req_;
    DISALLOW_COPY_AND_ASSIGN(Inet4UnicastEcmpRoute);
};


class Inet4UnicastArpRoute : public RouteData {
public:
    Inet4UnicastArpRoute(const string &vrf_name, 
                         const Ip4Address &addr,
                         Op op  = RouteData::CHANGE) :
        RouteData(op, false), vrf_name_(vrf_name), addr_(addr) { };
    virtual ~Inet4UnicastArpRoute() { };

    virtual bool AddChangePath(AgentPath *path);
    virtual string ToString() const {return "arp";};;
private:
    string vrf_name_;
    Ip4Address addr_;
    DISALLOW_COPY_AND_ASSIGN(Inet4UnicastArpRoute);
};

class Inet4UnicastGatewayRoute : public RouteData {
public:
    Inet4UnicastGatewayRoute(const Ip4Address &gw_ip, 
                             const string &vrf_name,
                             Op op  = RouteData::CHANGE) :
        RouteData(op, false), gw_ip_(gw_ip), 
        vrf_name_(vrf_name) { };
    virtual ~Inet4UnicastGatewayRoute() { };
    virtual bool AddChangePath(AgentPath *path);
    virtual string ToString() const {return "gateway";};;

private:
    Ip4Address gw_ip_;
    string vrf_name_;
    DISALLOW_COPY_AND_ASSIGN(Inet4UnicastGatewayRoute);
};

class DropRoute : public RouteData {
public:
    DropRoute(Op op  = RouteData::CHANGE) :
        RouteData(op, false) { };
    virtual ~DropRoute() { };
    virtual bool AddChangePath(AgentPath *path);
    virtual string ToString() const {return "drop";};;
private:
    DISALLOW_COPY_AND_ASSIGN(DropRoute);
};

//////////////////////////////////////////////////////////////////
//  UNICAST INET4
/////////////////////////////////////////////////////////////////
//TODO Remove this, flatten out
class Inet4AgentRouteTable : public AgentRouteTable {
public:
    enum Type {
        UNICAST,
        MULTICAST,
    };
    Inet4AgentRouteTable(Type type, DB *db, const std::string &name) : 
        AgentRouteTable(db, name), type_(type) { };
    virtual ~Inet4AgentRouteTable() { };
    virtual void ProcessDelete(RouteEntry *rt) { };
    virtual void ProcessAdd(RouteEntry *rt) { };
    virtual string GetTableName() const {return "Inet4AgentRouteTable";};
    virtual AgentRouteTableAPIS::TableType GetTableType() const {
        return AgentRouteTableAPIS::INET4_UNICAST;};
    Type GetInetRouteType() { return type_; };

private:
    Type type_;
    DISALLOW_COPY_AND_ASSIGN(Inet4AgentRouteTable);
};

class Inet4UnicastRouteEntry : public RouteEntry {
public:
    Inet4UnicastRouteEntry(VrfEntry *vrf, const Ip4Address &addr) : 
        RouteEntry(vrf, false), addr_(addr) { 
            plen_ = 32; 
        };
    Inet4UnicastRouteEntry(VrfEntry *vrf, const Ip4Address &addr, 
                           uint8_t plen, bool is_multicast) : 
        RouteEntry(vrf, is_multicast), addr_(addr), plen_(plen) { 
            addr_ = boost::asio::ip::address_v4(addr.to_ulong() & 
                                    (plen ? (0xFFFFFFFF << (32 - plen)) : 0));
        };
    virtual ~Inet4UnicastRouteEntry() { };

    virtual int CompareTo(const Route &rhs) const;
    virtual string ToString() const;
    virtual KeyPtr GetDBRequestKey() const;
    virtual void SetKey(const DBRequestKey *key);
    virtual void RouteResyncReq() const;
    virtual bool DBEntrySandesh(Sandesh *sresp) const;
    virtual const string GetAddressString() const {return addr_.to_string();};
    virtual AgentRouteTableAPIS::TableType GetTableType() const {
        return AgentRouteTableAPIS::INET4_UNICAST;};

    bool DBEntrySandesh(Sandesh *sresp, 
                        Ip4Address addr,
                        uint8_t plen) const;

    const Ip4Address &GetIpAddress() const {return addr_;};
    int GetPlen() const {return plen_;};
    void SetAddr(Ip4Address addr) { addr_ = addr; };
    void SetPlen(int plen) { plen_ = plen; };
    //Key for patricia node lookup 
    class Rtkey {
      public:
          static std::size_t Length(RouteEntry *key) {
              Inet4UnicastRouteEntry *uckey =
                  static_cast<Inet4UnicastRouteEntry *>(key);
              return uckey->GetPlen();
          }
          static char ByteValue(RouteEntry *key, std::size_t i) {
              Inet4UnicastRouteEntry *uckey =
                  static_cast<Inet4UnicastRouteEntry *>(key);
              const Ip4Address::bytes_type &addr_bytes = 
                  uckey->GetIpAddress().to_bytes();
              return static_cast<char>(addr_bytes[i]);
          }
    };

private:
    friend class Inet4UnicastAgentRouteTable;

    Ip4Address addr_;
    uint8_t plen_;
    Patricia::Node rtnode_;
    DISALLOW_COPY_AND_ASSIGN(Inet4UnicastRouteEntry);
};

class Inet4UnicastAgentRouteTable : public Inet4AgentRouteTable {
public:
    typedef Patricia::Tree<Inet4UnicastRouteEntry, &Inet4UnicastRouteEntry::rtnode_, 
            Inet4UnicastRouteEntry::Rtkey> Inet4RouteTree;

    Inet4UnicastAgentRouteTable(DB *db, const std::string &name) :
        Inet4AgentRouteTable(Inet4AgentRouteTable::UNICAST, db, name), 
        walkid_(DBTableWalker::kInvalidWalkerId) { };
    virtual ~Inet4UnicastAgentRouteTable() { };

    Inet4UnicastRouteEntry *FindLPM(const Ip4Address &ip);
    virtual string GetTableName() const {return "Inet4UnicastAgentRouteTable";};
    virtual AgentRouteTableAPIS::TableType GetTableType() const {
        return AgentRouteTableAPIS::INET4_UNICAST;};
    virtual void ProcessAdd(RouteEntry *rt) { 
        tree_.Insert(static_cast<Inet4UnicastRouteEntry *>(rt));
    };
    virtual void ProcessDelete(RouteEntry *rt) { 
        tree_.Remove(static_cast<Inet4UnicastRouteEntry *>(rt));
    };
    Inet4UnicastRouteEntry *FindRoute(const Ip4Address &ip) { 
        return FindLPM(ip); };

    Inet4UnicastRouteEntry *FindResolveRoute(const Ip4Address &ip);
    static Inet4UnicastRouteEntry *FindResolveRoute(const string &vrf_name, 
                                                    const Ip4Address &ip);
    static DBTableBase *CreateTable(DB *db, const std::string &name);
    static Inet4UnicastRouteEntry *FindRoute(const string &vrf_name, 
                                             const Ip4Address &ip);
    static void RouteResyncReq(const string &vrf_name, 
                               const Ip4Address &ip, uint8_t plen);
    static void DeleteReq(const Peer *peer, const string &vrf_name,
                          const Ip4Address &addr, uint8_t plen);
    static void Delete(const Peer *peer, const string &vrf_name,
                       const Ip4Address &addr, uint8_t plen);
    static void AddHostRoute(const string &vrf_name,
                             const Ip4Address &addr, uint8_t plen,
                             const std::string &dest_vn_name);
    static void AddVlanNHRouteReq(const Peer *peer, const string &vm_vrf,
                                  const Ip4Address &addr, uint8_t plen,
                                  const uuid &intf_uuid, uint16_t tag,
                                  uint32_t label, const string &dest_vn_name,
                                  const SecurityGroupList &sg_list_);
    static void AddVlanNHRoute(const Peer *peer, const string &vm_vrf,
                               const Ip4Address &addr, uint8_t plen,
                               const uuid &intf_uuid, uint16_t tag,
                               uint32_t label, const string &dest_vn_name,
                               const SecurityGroupList &sg_list_);
   static void AddLocalVmRouteReq(const Peer *peer, const string &vm_vrf,
                                  const Ip4Address &addr, uint8_t plen,
                                  const uuid &intf_uuid,
                                  const string &vn_name,
                                  uint32_t label, bool force_policy);
    static void AddLocalVmRoute(const Peer *peer, const string &vm_vrf,
                                const Ip4Address &addr, uint8_t plen,
                                const uuid &intf_uuid,
                                const string &vn_name,
                                uint32_t label, bool force_policy);
    static void AddSubnetBroadcastRoute(const Peer *peer, 
                                        const string &vrf_name,
                                        const Ip4Address &src_addr, 
                                        const Ip4Address &grp_addr,
                                        const string &vn_name);
    static void AddLocalVmRouteReq(const Peer *peer, const string &vm_vrf,
                                   const Ip4Address &addr, uint8_t plen,
                                   const uuid &intf_uuid, const string &vn_name,
                                   uint32_t label, 
                                   const SecurityGroupList &sg_list_);
    static void AddLocalVmRoute(const Peer *peer, const string &vm_vrf,
                                const Ip4Address &addr, uint8_t plen,
                                const uuid &intf_uuid, const string &vn_name,
                                uint32_t label, 
                                const SecurityGroupList &sg_list_);
    static void AddLocalVmRouteReq(const Peer *peer, const string &vm_vrf,
                                   const Ip4Address &addr, uint8_t plen,
                                   const uuid &intf_uuid, const string &vn_name,
                                   uint32_t label);
    static void AddRemoteVmRouteReq(const Peer *peer, const string &vm_vrf,
                                    const Ip4Address &vm_addr,uint8_t plen,
                                    const Ip4Address &server_ip,
                                    TunnelType::TypeBmap bmap, uint32_t label,
                                    const string &dest_vn_name);
    static void AddRemoteVmRouteReq(const Peer *peer, const string &vm_vrf,
                                    const Ip4Address &vm_addr, uint8_t plen,
                                    const Ip4Address &server_ip,
                                    TunnelType::TypeBmap bmap,uint32_t label,
                                    const string &dest_vn_name,
                                    const SecurityGroupList &sg_list_);
    static void AddRemoteVmRouteReq(const Peer *peer, const string &vm_vrf,
                                    const Ip4Address &vm_addr,uint8_t plen,
                                    std::vector<ComponentNHData> comp_nh_list,
                                    uint32_t label,
                                    const string &dest_vn_name,
                                    const SecurityGroupList &sg_list_);
    static void AddLocalEcmpRoute(const Peer *peer, const string &vm_vrf,
                                  const Ip4Address &vm_addr,uint8_t plen,
                                  std::vector<ComponentNHData> comp_nh_list,
                                  uint32_t label,
                                  const string &dest_vn_name,
                                  const SecurityGroupList &sg_list_);
    static void CheckAndAddArpReq(const string &vrf_name, const Ip4Address &ip);
    static void AddArpReq(const string &vrf_name, const Ip4Address &ip); 
    static void ArpRoute(DBRequest::DBOperation op, 
                         const Ip4Address &ip, 
                         const struct ether_addr &mac,
                         const string &vrf_name, 
                         const Interface &intf,
                         bool resolved,
                         const uint8_t plen);
    static void AddResolveRoute(const string &vrf_name, 
                                const Ip4Address &ip, 
                                const uint8_t plen); 
    static void AddInetInterfaceRoute(const Peer *peer, const string &vm_vrf,
                                      const Ip4Address &addr, uint8_t plen,
                                      const string &interface, uint32_t label,
                                      const string &vn_name);
    static void AddVHostRecvRoute(const Peer *peer, const string &vrf,
                                  const string &interface,
                                  const Ip4Address &addr, uint8_t plen,
                                  const string &vn_name, bool policy);
    static void AddVHostRecvRouteReq(const Peer *peer, const string &vrf,
                                     const string &interface,
                                     const Ip4Address &addr, uint8_t plen,
                                     const string &vn_name, bool policy);
    static void AddVHostSubnetRecvRoute(const Peer *peer, const string &vrf,
                                        const string &interface,
                                        const Ip4Address &addr, uint8_t plen,
                                        const std::string &vn_name,
                                        bool policy);
    static void DelVHostSubnetRecvRoute(const string &vm_vrf,
                                        const Ip4Address &addr, uint8_t plen);
    static void AddDropRoute(const string &vm_vrf,
                             const Ip4Address &addr, uint8_t plen);
    static void AddGatewayRoute(const string &vrf_name,
                                const Ip4Address &dst_addr,uint8_t plen,
                                const Ip4Address &gw_ip,
                                const std::string &vn_name);
    static void AddGatewayRouteReq(const string &vrf_name,
                                   const Ip4Address &dst_addr,uint8_t plen,
                                   const Ip4Address &gw_ip,
                                   const std::string &vn_name);

private:
    Inet4RouteTree tree_;
    Patricia::Node rtnode_;
    DBTableWalker::WalkId walkid_;
    DISALLOW_COPY_AND_ASSIGN(Inet4UnicastAgentRouteTable);
};

class Inet4UnicastRouteKey : public RouteKey {
public:
    Inet4UnicastRouteKey(const Peer *peer, const string &vrf_name, 
                         const Ip4Address &dip, uint8_t plen) : 
        RouteKey(peer, vrf_name), dip_(dip), plen_(plen) { };
    virtual ~Inet4UnicastRouteKey() { };
    //Called from oute creation in input of route table
    virtual RouteEntry *AllocRouteEntry(VrfEntry *vrf, bool is_multicast) const;
    //Enqueue add/chg/delete for route
    virtual AgentRouteTable *GetRouteTableFromVrf(VrfEntry *vrf) { 
        return (static_cast<AgentRouteTable *>(vrf->
                         GetRouteTable(AgentRouteTableAPIS::INET4_UNICAST)));
    };
    virtual AgentRouteTableAPIS::TableType GetRouteTableType() {
       return AgentRouteTableAPIS::INET4_UNICAST;
    }; 
    virtual string ToString() const { return ("Inet4UnicastRouteKey"); };

    const Ip4Address &GetAddress() const {return dip_;};
    const uint8_t &GetPlen() const {return plen_;};

private:
    Ip4Address dip_;
    uint8_t plen_;
    DISALLOW_COPY_AND_ASSIGN(Inet4UnicastRouteKey);
};

//////////////////////////////////////////////////////////////////
//  MULTICAST INET4
/////////////////////////////////////////////////////////////////
class Inet4MulticastAgentRouteTable : public Inet4AgentRouteTable {
public:
    Inet4MulticastAgentRouteTable(DB *db, const std::string &name) :
        Inet4AgentRouteTable(Inet4AgentRouteTable::MULTICAST, db, name),
        walkid_(DBTableWalker::kInvalidWalkerId) { };
    virtual ~Inet4MulticastAgentRouteTable() { };
    virtual bool DelExplicitRoute(DBTablePartBase *part, DBEntryBase *entry) { 
        return true; };
    //Nexthop will be stored in path as lcoalvmpeer peer so that it falls in line
    //Override virtual routines for no action w.r.t. multicast
    virtual string GetTableName() const {return "Inet4MulticastAgentRouteTable";};
    virtual AgentRouteTableAPIS::TableType GetTableType() const {
        return AgentRouteTableAPIS::INET4_MULTICAST;};

    void McRtRouteNotifyDone(DBTableBase *base, DBState *);
    void AddVHostRecvRoute(const string &vm_vrf,
                           const string &interface_name,
                           const Ip4Address &addr,
                           bool policy);
    static DBTableBase *CreateTable(DB *db, const std::string &name);
    static Inet4MulticastRouteEntry *FindRoute(const string &vrf_name, 
                                               const Ip4Address &ip, 
                                               const Ip4Address &dip);
    static void RouteResyncReq(const string &vrf_name, 
                               const Ip4Address &sip, 
                               const Ip4Address &dip);
    static void AddMulticastRoute(const string &vrf_name, 
                                  const string &vn_name,
                                  const Ip4Address &src_addr,
                                  const Ip4Address &grp_addr);
    static void DeleteMulticastRoute(const string &vrf_name, 
                                     const Ip4Address &src_addr,
                                     const Ip4Address &grp_addr); 
    static void Delete(const string &vrf_name, const Ip4Address &src_addr,
                       const Ip4Address &grp_addr);
private:
    DBTableWalker::WalkId walkid_;
    DISALLOW_COPY_AND_ASSIGN(Inet4MulticastAgentRouteTable);
};

class Inet4MulticastRouteEntry : public RouteEntry {
public:
    Inet4MulticastRouteEntry(VrfEntry *vrf, const Ip4Address &dst, 
                             const Ip4Address &src) :
        RouteEntry(vrf, true), dst_addr_(dst), src_addr_(src) { }; 
    virtual ~Inet4MulticastRouteEntry() { };

    virtual int CompareTo(const Route &rhs) const;
    virtual string ToString() const;
    virtual KeyPtr GetDBRequestKey() const;
    virtual void SetKey(const DBRequestKey *key);
    virtual void RouteResyncReq() const;
    virtual const string GetAddressString() const {
        return dst_addr_.to_string();};
    virtual bool DBEntrySandesh(Sandesh *sresp) const;
    virtual AgentRouteTableAPIS::TableType GetTableType() const {
        return AgentRouteTableAPIS::INET4_MULTICAST;};;

    void SetDstIpAddress(const Ip4Address &dst) {dst_addr_ = dst;};
    void SetSrcIpAddress(const Ip4Address &src) {src_addr_ = src;};
    const Ip4Address &GetSrcIpAddress() const {return src_addr_;};
    const Ip4Address &GetDstIpAddress() const {return dst_addr_;};

private:
    Ip4Address dst_addr_;
    Ip4Address src_addr_;
    DISALLOW_COPY_AND_ASSIGN(Inet4MulticastRouteEntry);
};

class Inet4MulticastRouteKey : public RouteKey {
public:
    Inet4MulticastRouteKey(const string &vrf_name,const Ip4Address &dip, 
                           const Ip4Address &sip) :
                         RouteKey(Agent::GetInstance()->GetLocalVmPeer(), 
                                  vrf_name), dip_(dip), sip_(sip) { };
    Inet4MulticastRouteKey(const string &vrf_name, const Ip4Address &dip) : 
        RouteKey(Agent::GetInstance()->GetLocalVmPeer(), vrf_name), dip_(dip) { 
            boost::system::error_code ec;
            sip_ =  IpAddress::from_string("0.0.0.0", ec).to_v4();
    };
    Inet4MulticastRouteKey(const string &vrf_name) : 
        RouteKey(Agent::GetInstance()->GetLocalVmPeer(), vrf_name) { 
            boost::system::error_code ec;
            dip_ =  IpAddress::from_string("255.255.255.255", ec).to_v4();
            sip_ =  IpAddress::from_string("0.0.0.0", ec).to_v4();
    };
    virtual ~Inet4MulticastRouteKey() { };
    virtual RouteEntry *AllocRouteEntry(VrfEntry *vrf, bool is_multicast) const;
    //Enqueue add/chg/delete for route
    virtual AgentRouteTable *GetRouteTableFromVrf(VrfEntry *vrf) { 
        return (static_cast<Inet4MulticastAgentRouteTable *>
                (vrf->GetRouteTable(AgentRouteTableAPIS::INET4_MULTICAST)));
    };
    virtual AgentRouteTableAPIS::TableType GetRouteTableType() {
       return AgentRouteTableAPIS::INET4_MULTICAST;
    }; 
    virtual string ToString() const { return ("Inet4MulticastRouteKey"); };

    const Ip4Address &GetDstIpAddress() const {return dip_;};
    const Ip4Address &GetSrcIpAddress() const {return sip_;};

private:
    Ip4Address dip_;
    Ip4Address sip_;
    DISALLOW_COPY_AND_ASSIGN(Inet4MulticastRouteKey);
};

//////////////////////////////////////////////////////////////////
//  LAYER2
/////////////////////////////////////////////////////////////////
class Layer2AgentRouteTable : public AgentRouteTable {
public:
    Layer2AgentRouteTable(DB *db, const std::string &name) : 
        AgentRouteTable(db, name) { };
    virtual ~Layer2AgentRouteTable() { };

    virtual string GetTableName() const {return "Layer2AgentRouteTable";};
    virtual AgentRouteTableAPIS::TableType GetTableType() const {
        return AgentRouteTableAPIS::LAYER2;};

    static void RouteResyncReq(const string &vrf_name, 
                               const struct ether_addr &mac);
    static DBTableBase *CreateTable(DB *db, const std::string &name);
    static Layer2RouteEntry *FindRoute(const string &vrf_name, 
                                       const struct ether_addr &mac);
    static void AddRemoteVmRouteReq(const Peer *peer,
                                    const string &vrf_name,
                                    TunnelType::TypeBmap bmap,
                                    const Ip4Address &server_ip,
                                    uint32_t label,
                                    struct ether_addr &mac,
                                    const Ip4Address &vm_ip, uint32_t plen);
    static void AddLocalVmRouteReq(const Peer *peer,
                                   const uuid &intf_uuid,
                                   const string &vn_name, 
                                   const string &vrf_name,
                                   uint32_t label, int bmap, 
                                   struct ether_addr &mac,
                                   const Ip4Address &vm_ip,
                                   uint32_t plen); 
    static void AddLocalVmRoute(const Peer *peer,
                                const uuid &intf_uuid,
                                const string &vn_name, 
                                const string &vrf_name,
                                uint32_t label, int bmap, 
                                struct ether_addr &mac,
                                const Ip4Address &vm_ip,
                                uint32_t plen); 
    static void AddLayer2BroadcastRoute(const string &vrf_name,
                                        const string &vn_name,
                                        const Ip4Address &dip,
                                        const Ip4Address &sip,
                                        int vxlan_id);
    static void DeleteReq(const Peer *peer, const string &vrf_name,
                          const struct ether_addr &mac);
    static void Delete(const Peer *peer, const string &vrf_name,
                       const struct ether_addr &mac);
    static void DeleteBroadcastReq(const string &vrf_name);
private:
    DBTableWalker::WalkId walkid_;
    DISALLOW_COPY_AND_ASSIGN(Layer2AgentRouteTable);
};

class Layer2RouteEntry : public RouteEntry {
public:
    Layer2RouteEntry(VrfEntry *vrf, const struct ether_addr &mac,
                     const Ip4Address &vm_ip, uint32_t plen,
                     Peer::Type type, bool is_multicast) : 
        RouteEntry(vrf, is_multicast), mac_(mac){ 
        if (type != Peer::BGP_PEER) {
            vm_ip_ = vm_ip;
            plen_ = plen;
        } else {
            //TODO Add the IP prefix sent by BGP peer to add IP route 
        }
    };
    virtual ~Layer2RouteEntry() { };

    virtual int CompareTo(const Route &rhs) const;
    virtual string ToString() const;
    virtual void UpdateDependantRoutes() { };
    virtual void UpdateNH() { };
    virtual KeyPtr GetDBRequestKey() const;
    virtual void SetKey(const DBRequestKey *key);
    virtual void RouteResyncReq() const;
    virtual const string GetAddressString() const {
        //For multicast use the same tree as of 255.255.255.255
        if (IsMulticast()) 
            return "255.255.255.255";
        return ToString();
    };
    virtual AgentRouteTableAPIS::TableType GetTableType() const {
        return AgentRouteTableAPIS::LAYER2;};;
    virtual bool DBEntrySandesh(Sandesh *sresp) const;

    const struct ether_addr &GetAddress() const {return mac_;};
    const Ip4Address &GetVmIpAddress() const {return vm_ip_;};
    const uint32_t GetVmIpPlen() const {return plen_;};

private:
    struct ether_addr mac_;
    Ip4Address vm_ip_;
    uint32_t plen_;
    DISALLOW_COPY_AND_ASSIGN(Layer2RouteEntry);
};

class Layer2RouteKey : public RouteKey {
public:
    Layer2RouteKey(const Peer *peer, const string &vrf_name, 
                   const struct ether_addr &mac) :
        RouteKey(peer, vrf_name), dmac_(mac) { };
    Layer2RouteKey(const Peer *peer, const string &vrf_name, 
                   const struct ether_addr &mac, const Ip4Address &vm_ip,
                   uint32_t plen) :
        RouteKey(peer, vrf_name), dmac_(mac), vm_ip_(vm_ip), plen_(plen) { };
    Layer2RouteKey(const Peer *peer, const string &vrf_name) : 
        RouteKey(peer, vrf_name) { 
            dmac_ = *ether_aton("FF:FF:FF:FF:FF:FF");
        };
    virtual ~Layer2RouteKey() { };

    virtual RouteEntry *AllocRouteEntry(VrfEntry *vrf, bool is_multicast) const;
    //Enqueue add/chg/delete for route
    virtual AgentRouteTable *GetRouteTableFromVrf(VrfEntry *vrf) { 
        return (static_cast<AgentRouteTable *>(vrf->
                            GetRouteTable(AgentRouteTableAPIS::LAYER2)));
    };
    virtual AgentRouteTableAPIS::TableType GetRouteTableType() {
        return AgentRouteTableAPIS::LAYER2;
    }; 
    virtual string ToString() const { return ("Layer2RouteKey"); };
    const struct ether_addr &GetMac() const { return dmac_;};

private:
    struct ether_addr dmac_;
    Ip4Address vm_ip_;
    uint32_t plen_;
    DISALLOW_COPY_AND_ASSIGN(Layer2RouteKey);
};

class Layer2EcmpRoute : public RouteData {
public:
    Layer2EcmpRoute(const struct ether_addr &dest_addr, 
                    const string &vn_name, 
                    const string &vrf_name, uint32_t label, 
                    bool local_ecmp_nh,
                    Op op  = RouteData::CHANGE) : 
        RouteData(op , false), dest_addr_(dest_addr),
        vn_name_(vn_name), vrf_name_(vrf_name),
        label_(label), local_ecmp_nh_(local_ecmp_nh) {
        };
    virtual ~Layer2EcmpRoute() { };
    virtual bool AddChangePath(AgentPath *path);
    virtual string ToString() const {return "layer2ecmp";};;

private:
    const struct ether_addr dest_addr_;
    string vn_name_;
    string vrf_name_;
    uint32_t label_;
    bool local_ecmp_nh_;
    DISALLOW_COPY_AND_ASSIGN(Layer2EcmpRoute);
};

=======
>>>>>>> cfa53478
#define AGENT_DBWALK_TRACE_BUF "AgentDBwalkTrace"

extern SandeshTraceBufferPtr AgentDBwalkTraceBuf;

#define AGENT_DBWALK_TRACE(obj, ...) do {                                  \
    obj::TraceMsg(AgentDBwalkTraceBuf, __FILE__, __LINE__, ##__VA_ARGS__); \
} while (0);

#define AGENT_ROUTE_LOG(oper, route, vrf, peer)\
do {\
    AgentRouteLog::Send("Agent", SandeshLevel::SYS_INFO, __FILE__, __LINE__,\
                   oper, route, vrf, (peer)? peer->GetName():" ");\
} while(false);\

#endif<|MERGE_RESOLUTION|>--- conflicted
+++ resolved
@@ -260,782 +260,6 @@
     DISALLOW_COPY_AND_ASSIGN(RouteData);
 };
 
-<<<<<<< HEAD
-class ResolveRoute : public RouteData {
-public:
-    ResolveRoute(Op op  = RouteData::CHANGE) : RouteData(op, false) { };
-    virtual ~ResolveRoute() { };
-    virtual bool AddChangePath(AgentPath *path);
-    virtual string ToString() const {return "Resolve";};;
-private:
-    DISALLOW_COPY_AND_ASSIGN(ResolveRoute);
-};
-
-class LocalVmRoute : public RouteData {
-public:
-    LocalVmRoute(const VmInterfaceKey &intf, uint32_t label,
-                 int tunnel_bmap, bool force_policy, const string &vn_name,
-                 uint8_t flags, const SecurityGroupList &sg_list,
-                 Op op = RouteData::CHANGE) :
-        RouteData(op, false), intf_(intf), 
-        label_(label), tunnel_bmap_(tunnel_bmap),
-        force_policy_(force_policy), dest_vn_name_(vn_name),
-        proxy_arp_(true), sync_route_(false), 
-        flags_(flags), sg_list_(sg_list) { };
-    virtual ~LocalVmRoute() { };
-    void DisableProxyArp() {proxy_arp_ = false;};
-    virtual string ToString() const {return "local VM";};;
-    virtual bool AddChangePath(AgentPath *path);
-    const SecurityGroupList &GetSecurityGroupList() const {return sg_list_;}; 
-
-private:
-    VmInterfaceKey intf_;
-    uint32_t label_;
-    int tunnel_bmap_;
-    bool force_policy_;
-    string dest_vn_name_;
-    bool proxy_arp_;
-    bool sync_route_;
-    uint8_t flags_;
-    SecurityGroupList sg_list_;
-    DISALLOW_COPY_AND_ASSIGN(LocalVmRoute);
-};
-
-class RemoteVmRoute : public RouteData {
-public:
-    RemoteVmRoute(const string &vrf_name, const Ip4Address &addr,
-                  uint32_t label, const string &dest_vn_name,
-                  int bmap, const SecurityGroupList &sg_list,
-                  DBRequest &req, Op op = RouteData::CHANGE):
-        RouteData(op, false), server_vrf_(vrf_name),
-        server_ip_(addr), tunnel_bmap_(bmap), 
-        label_(label), dest_vn_name_(dest_vn_name), sg_list_(sg_list)
-        {nh_req_.Swap(&req);}
-    virtual ~RemoteVmRoute() { };
-    virtual bool AddChangePath(AgentPath *path);
-    virtual string ToString() const {return "remote VM";};;
-    const SecurityGroupList &GetSecurityGroupList() const {return sg_list_;}; 
-
-private:
-    string server_vrf_;
-    Ip4Address server_ip_;
-    int tunnel_bmap_;
-    uint32_t label_;
-    string dest_vn_name_;
-    SecurityGroupList sg_list_;
-    DBRequest nh_req_;
-    DISALLOW_COPY_AND_ASSIGN(RemoteVmRoute);
-};
-
-class InetInterfaceRoute : public RouteData {
-public:
-    InetInterfaceRoute(const InetInterfaceKey &intf, uint32_t label,
-                       int tunnel_bmap, const string &dest_vn_name,
-                       Op op = RouteData::CHANGE) : 
-        RouteData(op,false), intf_(intf), label_(label), 
-        tunnel_bmap_(tunnel_bmap), dest_vn_name_(dest_vn_name) { };
-    virtual ~InetInterfaceRoute() { };
-    virtual bool AddChangePath(AgentPath *path);
-    virtual string ToString() const {return "host";};;
-
-private:
-    InetInterfaceKey intf_;
-    uint32_t label_;
-    int tunnel_bmap_;
-    string dest_vn_name_;
-    DISALLOW_COPY_AND_ASSIGN(InetInterfaceRoute);
-};
-
-class HostRoute : public RouteData {
-public:
-    HostRoute(const PacketInterfaceKey &intf, const string &dest_vn_name,
-              Op op  = RouteData::CHANGE) : 
-        RouteData(op, false), intf_(intf),
-        dest_vn_name_(dest_vn_name), proxy_arp_(false) { };
-    virtual ~HostRoute() { };
-    void EnableProxyArp() {proxy_arp_ = true;};
-    virtual bool AddChangePath(AgentPath *path);
-    virtual string ToString() const {return "host";};;
-
-private:
-    PacketInterfaceKey intf_;
-    string dest_vn_name_;
-    bool proxy_arp_;
-    DISALLOW_COPY_AND_ASSIGN(HostRoute);
-};
-
-class VlanNhRoute : public RouteData {
-public:
-    VlanNhRoute(const VmInterfaceKey &intf, uint16_t tag, uint32_t label,
-                const string &dest_vn_name, const SecurityGroupList &sg_list,
-                Op op  = RouteData::CHANGE) :
-        RouteData(op, false), intf_(intf),
-        tag_(tag), label_(label), dest_vn_name_(dest_vn_name), 
-        sg_list_(sg_list) { };
-    virtual ~VlanNhRoute() { };
-    virtual bool AddChangePath(AgentPath *path);
-    virtual string ToString() const {return "vlannh";};;
-
-private:
-    VmInterfaceKey intf_;
-    uint16_t tag_;
-    uint32_t label_;
-    string dest_vn_name_;
-    SecurityGroupList sg_list_;
-    DISALLOW_COPY_AND_ASSIGN(VlanNhRoute);
-};
-
-class MulticastRoute : public RouteData {
-public:
-    MulticastRoute(const Ip4Address &src_addr, 
-                   const Ip4Address &grp_addr,
-                   const string &vn_name, 
-                   const string &vrf_name,
-                   int vxlan_id,
-                   COMPOSITETYPE type, Op op  = RouteData::CHANGE) :
-        RouteData(op, true), 
-        src_addr_(src_addr), grp_addr_(grp_addr),
-        vn_name_(vn_name), vrf_name_(vrf_name), vxlan_id_(vxlan_id),
-        comp_type_(type) { };
-    virtual ~MulticastRoute() { };
-    virtual bool AddChangePath(AgentPath *path);
-    virtual string ToString() const {return "multicast";};;
-
-private:
-    Ip4Address src_addr_;
-    Ip4Address grp_addr_;
-    string vn_name_;
-    string vrf_name_;
-    int vxlan_id_;
-    COMPOSITETYPE comp_type_;
-    DISALLOW_COPY_AND_ASSIGN(MulticastRoute);
-};
-
-class ReceiveRoute : public RouteData {
-public:
-    ReceiveRoute(const InetInterfaceKey &intf, uint32_t label,
-                 uint32_t tunnel_bmap, bool policy, const string &vn,
-                 Op op  = RouteData::CHANGE) : 
-        RouteData(op, false), intf_(intf), 
-        label_(label), tunnel_bmap_(tunnel_bmap),
-        policy_(policy), proxy_arp_(false), vn_(vn), sg_list_() {};
-    virtual ~ReceiveRoute() { };
-    void EnableProxyArp() {proxy_arp_ = true;};
-    virtual bool AddChangePath(AgentPath *path);
-    virtual string ToString() const {return "receive";};;
-
-private:
-    InetInterfaceKey intf_;
-    uint32_t label_;
-    int tunnel_bmap_;
-    bool policy_;
-    bool proxy_arp_;
-    string vn_;
-    SecurityGroupList sg_list_;
-    DISALLOW_COPY_AND_ASSIGN(ReceiveRoute);
-};
-
-class Inet4UnicastEcmpRoute : public RouteData {
-public:
-    Inet4UnicastEcmpRoute(const Ip4Address &dest_addr, uint8_t plen,
-                          const string &vn_name, 
-                          uint32_t label, bool local_ecmp_nh, 
-                          const string &vrf_name, SecurityGroupList sg_list,
-                          DBRequest &nh_req, Op op  = RouteData::CHANGE) :
-        RouteData(op, false), dest_addr_(dest_addr), plen_(plen),
-        vn_name_(vn_name), label_(label), local_ecmp_nh_(local_ecmp_nh),
-        vrf_name_(vrf_name), sg_list_(sg_list) {
-            nh_req_.Swap(&nh_req);
-        };
-    virtual ~Inet4UnicastEcmpRoute() { };
-    virtual bool AddChangePath(AgentPath *path);
-    virtual string ToString() const {return "inet4 ecmp";};;
-
-private:
-    Ip4Address dest_addr_;
-    uint8_t plen_;
-    string vn_name_;
-    uint32_t label_;
-    bool local_ecmp_nh_;
-    string vrf_name_;
-    SecurityGroupList sg_list_;
-    DBRequest nh_req_;
-    DISALLOW_COPY_AND_ASSIGN(Inet4UnicastEcmpRoute);
-};
-
-
-class Inet4UnicastArpRoute : public RouteData {
-public:
-    Inet4UnicastArpRoute(const string &vrf_name, 
-                         const Ip4Address &addr,
-                         Op op  = RouteData::CHANGE) :
-        RouteData(op, false), vrf_name_(vrf_name), addr_(addr) { };
-    virtual ~Inet4UnicastArpRoute() { };
-
-    virtual bool AddChangePath(AgentPath *path);
-    virtual string ToString() const {return "arp";};;
-private:
-    string vrf_name_;
-    Ip4Address addr_;
-    DISALLOW_COPY_AND_ASSIGN(Inet4UnicastArpRoute);
-};
-
-class Inet4UnicastGatewayRoute : public RouteData {
-public:
-    Inet4UnicastGatewayRoute(const Ip4Address &gw_ip, 
-                             const string &vrf_name,
-                             Op op  = RouteData::CHANGE) :
-        RouteData(op, false), gw_ip_(gw_ip), 
-        vrf_name_(vrf_name) { };
-    virtual ~Inet4UnicastGatewayRoute() { };
-    virtual bool AddChangePath(AgentPath *path);
-    virtual string ToString() const {return "gateway";};;
-
-private:
-    Ip4Address gw_ip_;
-    string vrf_name_;
-    DISALLOW_COPY_AND_ASSIGN(Inet4UnicastGatewayRoute);
-};
-
-class DropRoute : public RouteData {
-public:
-    DropRoute(Op op  = RouteData::CHANGE) :
-        RouteData(op, false) { };
-    virtual ~DropRoute() { };
-    virtual bool AddChangePath(AgentPath *path);
-    virtual string ToString() const {return "drop";};;
-private:
-    DISALLOW_COPY_AND_ASSIGN(DropRoute);
-};
-
-//////////////////////////////////////////////////////////////////
-//  UNICAST INET4
-/////////////////////////////////////////////////////////////////
-//TODO Remove this, flatten out
-class Inet4AgentRouteTable : public AgentRouteTable {
-public:
-    enum Type {
-        UNICAST,
-        MULTICAST,
-    };
-    Inet4AgentRouteTable(Type type, DB *db, const std::string &name) : 
-        AgentRouteTable(db, name), type_(type) { };
-    virtual ~Inet4AgentRouteTable() { };
-    virtual void ProcessDelete(RouteEntry *rt) { };
-    virtual void ProcessAdd(RouteEntry *rt) { };
-    virtual string GetTableName() const {return "Inet4AgentRouteTable";};
-    virtual AgentRouteTableAPIS::TableType GetTableType() const {
-        return AgentRouteTableAPIS::INET4_UNICAST;};
-    Type GetInetRouteType() { return type_; };
-
-private:
-    Type type_;
-    DISALLOW_COPY_AND_ASSIGN(Inet4AgentRouteTable);
-};
-
-class Inet4UnicastRouteEntry : public RouteEntry {
-public:
-    Inet4UnicastRouteEntry(VrfEntry *vrf, const Ip4Address &addr) : 
-        RouteEntry(vrf, false), addr_(addr) { 
-            plen_ = 32; 
-        };
-    Inet4UnicastRouteEntry(VrfEntry *vrf, const Ip4Address &addr, 
-                           uint8_t plen, bool is_multicast) : 
-        RouteEntry(vrf, is_multicast), addr_(addr), plen_(plen) { 
-            addr_ = boost::asio::ip::address_v4(addr.to_ulong() & 
-                                    (plen ? (0xFFFFFFFF << (32 - plen)) : 0));
-        };
-    virtual ~Inet4UnicastRouteEntry() { };
-
-    virtual int CompareTo(const Route &rhs) const;
-    virtual string ToString() const;
-    virtual KeyPtr GetDBRequestKey() const;
-    virtual void SetKey(const DBRequestKey *key);
-    virtual void RouteResyncReq() const;
-    virtual bool DBEntrySandesh(Sandesh *sresp) const;
-    virtual const string GetAddressString() const {return addr_.to_string();};
-    virtual AgentRouteTableAPIS::TableType GetTableType() const {
-        return AgentRouteTableAPIS::INET4_UNICAST;};
-
-    bool DBEntrySandesh(Sandesh *sresp, 
-                        Ip4Address addr,
-                        uint8_t plen) const;
-
-    const Ip4Address &GetIpAddress() const {return addr_;};
-    int GetPlen() const {return plen_;};
-    void SetAddr(Ip4Address addr) { addr_ = addr; };
-    void SetPlen(int plen) { plen_ = plen; };
-    //Key for patricia node lookup 
-    class Rtkey {
-      public:
-          static std::size_t Length(RouteEntry *key) {
-              Inet4UnicastRouteEntry *uckey =
-                  static_cast<Inet4UnicastRouteEntry *>(key);
-              return uckey->GetPlen();
-          }
-          static char ByteValue(RouteEntry *key, std::size_t i) {
-              Inet4UnicastRouteEntry *uckey =
-                  static_cast<Inet4UnicastRouteEntry *>(key);
-              const Ip4Address::bytes_type &addr_bytes = 
-                  uckey->GetIpAddress().to_bytes();
-              return static_cast<char>(addr_bytes[i]);
-          }
-    };
-
-private:
-    friend class Inet4UnicastAgentRouteTable;
-
-    Ip4Address addr_;
-    uint8_t plen_;
-    Patricia::Node rtnode_;
-    DISALLOW_COPY_AND_ASSIGN(Inet4UnicastRouteEntry);
-};
-
-class Inet4UnicastAgentRouteTable : public Inet4AgentRouteTable {
-public:
-    typedef Patricia::Tree<Inet4UnicastRouteEntry, &Inet4UnicastRouteEntry::rtnode_, 
-            Inet4UnicastRouteEntry::Rtkey> Inet4RouteTree;
-
-    Inet4UnicastAgentRouteTable(DB *db, const std::string &name) :
-        Inet4AgentRouteTable(Inet4AgentRouteTable::UNICAST, db, name), 
-        walkid_(DBTableWalker::kInvalidWalkerId) { };
-    virtual ~Inet4UnicastAgentRouteTable() { };
-
-    Inet4UnicastRouteEntry *FindLPM(const Ip4Address &ip);
-    virtual string GetTableName() const {return "Inet4UnicastAgentRouteTable";};
-    virtual AgentRouteTableAPIS::TableType GetTableType() const {
-        return AgentRouteTableAPIS::INET4_UNICAST;};
-    virtual void ProcessAdd(RouteEntry *rt) { 
-        tree_.Insert(static_cast<Inet4UnicastRouteEntry *>(rt));
-    };
-    virtual void ProcessDelete(RouteEntry *rt) { 
-        tree_.Remove(static_cast<Inet4UnicastRouteEntry *>(rt));
-    };
-    Inet4UnicastRouteEntry *FindRoute(const Ip4Address &ip) { 
-        return FindLPM(ip); };
-
-    Inet4UnicastRouteEntry *FindResolveRoute(const Ip4Address &ip);
-    static Inet4UnicastRouteEntry *FindResolveRoute(const string &vrf_name, 
-                                                    const Ip4Address &ip);
-    static DBTableBase *CreateTable(DB *db, const std::string &name);
-    static Inet4UnicastRouteEntry *FindRoute(const string &vrf_name, 
-                                             const Ip4Address &ip);
-    static void RouteResyncReq(const string &vrf_name, 
-                               const Ip4Address &ip, uint8_t plen);
-    static void DeleteReq(const Peer *peer, const string &vrf_name,
-                          const Ip4Address &addr, uint8_t plen);
-    static void Delete(const Peer *peer, const string &vrf_name,
-                       const Ip4Address &addr, uint8_t plen);
-    static void AddHostRoute(const string &vrf_name,
-                             const Ip4Address &addr, uint8_t plen,
-                             const std::string &dest_vn_name);
-    static void AddVlanNHRouteReq(const Peer *peer, const string &vm_vrf,
-                                  const Ip4Address &addr, uint8_t plen,
-                                  const uuid &intf_uuid, uint16_t tag,
-                                  uint32_t label, const string &dest_vn_name,
-                                  const SecurityGroupList &sg_list_);
-    static void AddVlanNHRoute(const Peer *peer, const string &vm_vrf,
-                               const Ip4Address &addr, uint8_t plen,
-                               const uuid &intf_uuid, uint16_t tag,
-                               uint32_t label, const string &dest_vn_name,
-                               const SecurityGroupList &sg_list_);
-   static void AddLocalVmRouteReq(const Peer *peer, const string &vm_vrf,
-                                  const Ip4Address &addr, uint8_t plen,
-                                  const uuid &intf_uuid,
-                                  const string &vn_name,
-                                  uint32_t label, bool force_policy);
-    static void AddLocalVmRoute(const Peer *peer, const string &vm_vrf,
-                                const Ip4Address &addr, uint8_t plen,
-                                const uuid &intf_uuid,
-                                const string &vn_name,
-                                uint32_t label, bool force_policy);
-    static void AddSubnetBroadcastRoute(const Peer *peer, 
-                                        const string &vrf_name,
-                                        const Ip4Address &src_addr, 
-                                        const Ip4Address &grp_addr,
-                                        const string &vn_name);
-    static void AddLocalVmRouteReq(const Peer *peer, const string &vm_vrf,
-                                   const Ip4Address &addr, uint8_t plen,
-                                   const uuid &intf_uuid, const string &vn_name,
-                                   uint32_t label, 
-                                   const SecurityGroupList &sg_list_);
-    static void AddLocalVmRoute(const Peer *peer, const string &vm_vrf,
-                                const Ip4Address &addr, uint8_t plen,
-                                const uuid &intf_uuid, const string &vn_name,
-                                uint32_t label, 
-                                const SecurityGroupList &sg_list_);
-    static void AddLocalVmRouteReq(const Peer *peer, const string &vm_vrf,
-                                   const Ip4Address &addr, uint8_t plen,
-                                   const uuid &intf_uuid, const string &vn_name,
-                                   uint32_t label);
-    static void AddRemoteVmRouteReq(const Peer *peer, const string &vm_vrf,
-                                    const Ip4Address &vm_addr,uint8_t plen,
-                                    const Ip4Address &server_ip,
-                                    TunnelType::TypeBmap bmap, uint32_t label,
-                                    const string &dest_vn_name);
-    static void AddRemoteVmRouteReq(const Peer *peer, const string &vm_vrf,
-                                    const Ip4Address &vm_addr, uint8_t plen,
-                                    const Ip4Address &server_ip,
-                                    TunnelType::TypeBmap bmap,uint32_t label,
-                                    const string &dest_vn_name,
-                                    const SecurityGroupList &sg_list_);
-    static void AddRemoteVmRouteReq(const Peer *peer, const string &vm_vrf,
-                                    const Ip4Address &vm_addr,uint8_t plen,
-                                    std::vector<ComponentNHData> comp_nh_list,
-                                    uint32_t label,
-                                    const string &dest_vn_name,
-                                    const SecurityGroupList &sg_list_);
-    static void AddLocalEcmpRoute(const Peer *peer, const string &vm_vrf,
-                                  const Ip4Address &vm_addr,uint8_t plen,
-                                  std::vector<ComponentNHData> comp_nh_list,
-                                  uint32_t label,
-                                  const string &dest_vn_name,
-                                  const SecurityGroupList &sg_list_);
-    static void CheckAndAddArpReq(const string &vrf_name, const Ip4Address &ip);
-    static void AddArpReq(const string &vrf_name, const Ip4Address &ip); 
-    static void ArpRoute(DBRequest::DBOperation op, 
-                         const Ip4Address &ip, 
-                         const struct ether_addr &mac,
-                         const string &vrf_name, 
-                         const Interface &intf,
-                         bool resolved,
-                         const uint8_t plen);
-    static void AddResolveRoute(const string &vrf_name, 
-                                const Ip4Address &ip, 
-                                const uint8_t plen); 
-    static void AddInetInterfaceRoute(const Peer *peer, const string &vm_vrf,
-                                      const Ip4Address &addr, uint8_t plen,
-                                      const string &interface, uint32_t label,
-                                      const string &vn_name);
-    static void AddVHostRecvRoute(const Peer *peer, const string &vrf,
-                                  const string &interface,
-                                  const Ip4Address &addr, uint8_t plen,
-                                  const string &vn_name, bool policy);
-    static void AddVHostRecvRouteReq(const Peer *peer, const string &vrf,
-                                     const string &interface,
-                                     const Ip4Address &addr, uint8_t plen,
-                                     const string &vn_name, bool policy);
-    static void AddVHostSubnetRecvRoute(const Peer *peer, const string &vrf,
-                                        const string &interface,
-                                        const Ip4Address &addr, uint8_t plen,
-                                        const std::string &vn_name,
-                                        bool policy);
-    static void DelVHostSubnetRecvRoute(const string &vm_vrf,
-                                        const Ip4Address &addr, uint8_t plen);
-    static void AddDropRoute(const string &vm_vrf,
-                             const Ip4Address &addr, uint8_t plen);
-    static void AddGatewayRoute(const string &vrf_name,
-                                const Ip4Address &dst_addr,uint8_t plen,
-                                const Ip4Address &gw_ip,
-                                const std::string &vn_name);
-    static void AddGatewayRouteReq(const string &vrf_name,
-                                   const Ip4Address &dst_addr,uint8_t plen,
-                                   const Ip4Address &gw_ip,
-                                   const std::string &vn_name);
-
-private:
-    Inet4RouteTree tree_;
-    Patricia::Node rtnode_;
-    DBTableWalker::WalkId walkid_;
-    DISALLOW_COPY_AND_ASSIGN(Inet4UnicastAgentRouteTable);
-};
-
-class Inet4UnicastRouteKey : public RouteKey {
-public:
-    Inet4UnicastRouteKey(const Peer *peer, const string &vrf_name, 
-                         const Ip4Address &dip, uint8_t plen) : 
-        RouteKey(peer, vrf_name), dip_(dip), plen_(plen) { };
-    virtual ~Inet4UnicastRouteKey() { };
-    //Called from oute creation in input of route table
-    virtual RouteEntry *AllocRouteEntry(VrfEntry *vrf, bool is_multicast) const;
-    //Enqueue add/chg/delete for route
-    virtual AgentRouteTable *GetRouteTableFromVrf(VrfEntry *vrf) { 
-        return (static_cast<AgentRouteTable *>(vrf->
-                         GetRouteTable(AgentRouteTableAPIS::INET4_UNICAST)));
-    };
-    virtual AgentRouteTableAPIS::TableType GetRouteTableType() {
-       return AgentRouteTableAPIS::INET4_UNICAST;
-    }; 
-    virtual string ToString() const { return ("Inet4UnicastRouteKey"); };
-
-    const Ip4Address &GetAddress() const {return dip_;};
-    const uint8_t &GetPlen() const {return plen_;};
-
-private:
-    Ip4Address dip_;
-    uint8_t plen_;
-    DISALLOW_COPY_AND_ASSIGN(Inet4UnicastRouteKey);
-};
-
-//////////////////////////////////////////////////////////////////
-//  MULTICAST INET4
-/////////////////////////////////////////////////////////////////
-class Inet4MulticastAgentRouteTable : public Inet4AgentRouteTable {
-public:
-    Inet4MulticastAgentRouteTable(DB *db, const std::string &name) :
-        Inet4AgentRouteTable(Inet4AgentRouteTable::MULTICAST, db, name),
-        walkid_(DBTableWalker::kInvalidWalkerId) { };
-    virtual ~Inet4MulticastAgentRouteTable() { };
-    virtual bool DelExplicitRoute(DBTablePartBase *part, DBEntryBase *entry) { 
-        return true; };
-    //Nexthop will be stored in path as lcoalvmpeer peer so that it falls in line
-    //Override virtual routines for no action w.r.t. multicast
-    virtual string GetTableName() const {return "Inet4MulticastAgentRouteTable";};
-    virtual AgentRouteTableAPIS::TableType GetTableType() const {
-        return AgentRouteTableAPIS::INET4_MULTICAST;};
-
-    void McRtRouteNotifyDone(DBTableBase *base, DBState *);
-    void AddVHostRecvRoute(const string &vm_vrf,
-                           const string &interface_name,
-                           const Ip4Address &addr,
-                           bool policy);
-    static DBTableBase *CreateTable(DB *db, const std::string &name);
-    static Inet4MulticastRouteEntry *FindRoute(const string &vrf_name, 
-                                               const Ip4Address &ip, 
-                                               const Ip4Address &dip);
-    static void RouteResyncReq(const string &vrf_name, 
-                               const Ip4Address &sip, 
-                               const Ip4Address &dip);
-    static void AddMulticastRoute(const string &vrf_name, 
-                                  const string &vn_name,
-                                  const Ip4Address &src_addr,
-                                  const Ip4Address &grp_addr);
-    static void DeleteMulticastRoute(const string &vrf_name, 
-                                     const Ip4Address &src_addr,
-                                     const Ip4Address &grp_addr); 
-    static void Delete(const string &vrf_name, const Ip4Address &src_addr,
-                       const Ip4Address &grp_addr);
-private:
-    DBTableWalker::WalkId walkid_;
-    DISALLOW_COPY_AND_ASSIGN(Inet4MulticastAgentRouteTable);
-};
-
-class Inet4MulticastRouteEntry : public RouteEntry {
-public:
-    Inet4MulticastRouteEntry(VrfEntry *vrf, const Ip4Address &dst, 
-                             const Ip4Address &src) :
-        RouteEntry(vrf, true), dst_addr_(dst), src_addr_(src) { }; 
-    virtual ~Inet4MulticastRouteEntry() { };
-
-    virtual int CompareTo(const Route &rhs) const;
-    virtual string ToString() const;
-    virtual KeyPtr GetDBRequestKey() const;
-    virtual void SetKey(const DBRequestKey *key);
-    virtual void RouteResyncReq() const;
-    virtual const string GetAddressString() const {
-        return dst_addr_.to_string();};
-    virtual bool DBEntrySandesh(Sandesh *sresp) const;
-    virtual AgentRouteTableAPIS::TableType GetTableType() const {
-        return AgentRouteTableAPIS::INET4_MULTICAST;};;
-
-    void SetDstIpAddress(const Ip4Address &dst) {dst_addr_ = dst;};
-    void SetSrcIpAddress(const Ip4Address &src) {src_addr_ = src;};
-    const Ip4Address &GetSrcIpAddress() const {return src_addr_;};
-    const Ip4Address &GetDstIpAddress() const {return dst_addr_;};
-
-private:
-    Ip4Address dst_addr_;
-    Ip4Address src_addr_;
-    DISALLOW_COPY_AND_ASSIGN(Inet4MulticastRouteEntry);
-};
-
-class Inet4MulticastRouteKey : public RouteKey {
-public:
-    Inet4MulticastRouteKey(const string &vrf_name,const Ip4Address &dip, 
-                           const Ip4Address &sip) :
-                         RouteKey(Agent::GetInstance()->GetLocalVmPeer(), 
-                                  vrf_name), dip_(dip), sip_(sip) { };
-    Inet4MulticastRouteKey(const string &vrf_name, const Ip4Address &dip) : 
-        RouteKey(Agent::GetInstance()->GetLocalVmPeer(), vrf_name), dip_(dip) { 
-            boost::system::error_code ec;
-            sip_ =  IpAddress::from_string("0.0.0.0", ec).to_v4();
-    };
-    Inet4MulticastRouteKey(const string &vrf_name) : 
-        RouteKey(Agent::GetInstance()->GetLocalVmPeer(), vrf_name) { 
-            boost::system::error_code ec;
-            dip_ =  IpAddress::from_string("255.255.255.255", ec).to_v4();
-            sip_ =  IpAddress::from_string("0.0.0.0", ec).to_v4();
-    };
-    virtual ~Inet4MulticastRouteKey() { };
-    virtual RouteEntry *AllocRouteEntry(VrfEntry *vrf, bool is_multicast) const;
-    //Enqueue add/chg/delete for route
-    virtual AgentRouteTable *GetRouteTableFromVrf(VrfEntry *vrf) { 
-        return (static_cast<Inet4MulticastAgentRouteTable *>
-                (vrf->GetRouteTable(AgentRouteTableAPIS::INET4_MULTICAST)));
-    };
-    virtual AgentRouteTableAPIS::TableType GetRouteTableType() {
-       return AgentRouteTableAPIS::INET4_MULTICAST;
-    }; 
-    virtual string ToString() const { return ("Inet4MulticastRouteKey"); };
-
-    const Ip4Address &GetDstIpAddress() const {return dip_;};
-    const Ip4Address &GetSrcIpAddress() const {return sip_;};
-
-private:
-    Ip4Address dip_;
-    Ip4Address sip_;
-    DISALLOW_COPY_AND_ASSIGN(Inet4MulticastRouteKey);
-};
-
-//////////////////////////////////////////////////////////////////
-//  LAYER2
-/////////////////////////////////////////////////////////////////
-class Layer2AgentRouteTable : public AgentRouteTable {
-public:
-    Layer2AgentRouteTable(DB *db, const std::string &name) : 
-        AgentRouteTable(db, name) { };
-    virtual ~Layer2AgentRouteTable() { };
-
-    virtual string GetTableName() const {return "Layer2AgentRouteTable";};
-    virtual AgentRouteTableAPIS::TableType GetTableType() const {
-        return AgentRouteTableAPIS::LAYER2;};
-
-    static void RouteResyncReq(const string &vrf_name, 
-                               const struct ether_addr &mac);
-    static DBTableBase *CreateTable(DB *db, const std::string &name);
-    static Layer2RouteEntry *FindRoute(const string &vrf_name, 
-                                       const struct ether_addr &mac);
-    static void AddRemoteVmRouteReq(const Peer *peer,
-                                    const string &vrf_name,
-                                    TunnelType::TypeBmap bmap,
-                                    const Ip4Address &server_ip,
-                                    uint32_t label,
-                                    struct ether_addr &mac,
-                                    const Ip4Address &vm_ip, uint32_t plen);
-    static void AddLocalVmRouteReq(const Peer *peer,
-                                   const uuid &intf_uuid,
-                                   const string &vn_name, 
-                                   const string &vrf_name,
-                                   uint32_t label, int bmap, 
-                                   struct ether_addr &mac,
-                                   const Ip4Address &vm_ip,
-                                   uint32_t plen); 
-    static void AddLocalVmRoute(const Peer *peer,
-                                const uuid &intf_uuid,
-                                const string &vn_name, 
-                                const string &vrf_name,
-                                uint32_t label, int bmap, 
-                                struct ether_addr &mac,
-                                const Ip4Address &vm_ip,
-                                uint32_t plen); 
-    static void AddLayer2BroadcastRoute(const string &vrf_name,
-                                        const string &vn_name,
-                                        const Ip4Address &dip,
-                                        const Ip4Address &sip,
-                                        int vxlan_id);
-    static void DeleteReq(const Peer *peer, const string &vrf_name,
-                          const struct ether_addr &mac);
-    static void Delete(const Peer *peer, const string &vrf_name,
-                       const struct ether_addr &mac);
-    static void DeleteBroadcastReq(const string &vrf_name);
-private:
-    DBTableWalker::WalkId walkid_;
-    DISALLOW_COPY_AND_ASSIGN(Layer2AgentRouteTable);
-};
-
-class Layer2RouteEntry : public RouteEntry {
-public:
-    Layer2RouteEntry(VrfEntry *vrf, const struct ether_addr &mac,
-                     const Ip4Address &vm_ip, uint32_t plen,
-                     Peer::Type type, bool is_multicast) : 
-        RouteEntry(vrf, is_multicast), mac_(mac){ 
-        if (type != Peer::BGP_PEER) {
-            vm_ip_ = vm_ip;
-            plen_ = plen;
-        } else {
-            //TODO Add the IP prefix sent by BGP peer to add IP route 
-        }
-    };
-    virtual ~Layer2RouteEntry() { };
-
-    virtual int CompareTo(const Route &rhs) const;
-    virtual string ToString() const;
-    virtual void UpdateDependantRoutes() { };
-    virtual void UpdateNH() { };
-    virtual KeyPtr GetDBRequestKey() const;
-    virtual void SetKey(const DBRequestKey *key);
-    virtual void RouteResyncReq() const;
-    virtual const string GetAddressString() const {
-        //For multicast use the same tree as of 255.255.255.255
-        if (IsMulticast()) 
-            return "255.255.255.255";
-        return ToString();
-    };
-    virtual AgentRouteTableAPIS::TableType GetTableType() const {
-        return AgentRouteTableAPIS::LAYER2;};;
-    virtual bool DBEntrySandesh(Sandesh *sresp) const;
-
-    const struct ether_addr &GetAddress() const {return mac_;};
-    const Ip4Address &GetVmIpAddress() const {return vm_ip_;};
-    const uint32_t GetVmIpPlen() const {return plen_;};
-
-private:
-    struct ether_addr mac_;
-    Ip4Address vm_ip_;
-    uint32_t plen_;
-    DISALLOW_COPY_AND_ASSIGN(Layer2RouteEntry);
-};
-
-class Layer2RouteKey : public RouteKey {
-public:
-    Layer2RouteKey(const Peer *peer, const string &vrf_name, 
-                   const struct ether_addr &mac) :
-        RouteKey(peer, vrf_name), dmac_(mac) { };
-    Layer2RouteKey(const Peer *peer, const string &vrf_name, 
-                   const struct ether_addr &mac, const Ip4Address &vm_ip,
-                   uint32_t plen) :
-        RouteKey(peer, vrf_name), dmac_(mac), vm_ip_(vm_ip), plen_(plen) { };
-    Layer2RouteKey(const Peer *peer, const string &vrf_name) : 
-        RouteKey(peer, vrf_name) { 
-            dmac_ = *ether_aton("FF:FF:FF:FF:FF:FF");
-        };
-    virtual ~Layer2RouteKey() { };
-
-    virtual RouteEntry *AllocRouteEntry(VrfEntry *vrf, bool is_multicast) const;
-    //Enqueue add/chg/delete for route
-    virtual AgentRouteTable *GetRouteTableFromVrf(VrfEntry *vrf) { 
-        return (static_cast<AgentRouteTable *>(vrf->
-                            GetRouteTable(AgentRouteTableAPIS::LAYER2)));
-    };
-    virtual AgentRouteTableAPIS::TableType GetRouteTableType() {
-        return AgentRouteTableAPIS::LAYER2;
-    }; 
-    virtual string ToString() const { return ("Layer2RouteKey"); };
-    const struct ether_addr &GetMac() const { return dmac_;};
-
-private:
-    struct ether_addr dmac_;
-    Ip4Address vm_ip_;
-    uint32_t plen_;
-    DISALLOW_COPY_AND_ASSIGN(Layer2RouteKey);
-};
-
-class Layer2EcmpRoute : public RouteData {
-public:
-    Layer2EcmpRoute(const struct ether_addr &dest_addr, 
-                    const string &vn_name, 
-                    const string &vrf_name, uint32_t label, 
-                    bool local_ecmp_nh,
-                    Op op  = RouteData::CHANGE) : 
-        RouteData(op , false), dest_addr_(dest_addr),
-        vn_name_(vn_name), vrf_name_(vrf_name),
-        label_(label), local_ecmp_nh_(local_ecmp_nh) {
-        };
-    virtual ~Layer2EcmpRoute() { };
-    virtual bool AddChangePath(AgentPath *path);
-    virtual string ToString() const {return "layer2ecmp";};;
-
-private:
-    const struct ether_addr dest_addr_;
-    string vn_name_;
-    string vrf_name_;
-    uint32_t label_;
-    bool local_ecmp_nh_;
-    DISALLOW_COPY_AND_ASSIGN(Layer2EcmpRoute);
-};
-
-=======
->>>>>>> cfa53478
 #define AGENT_DBWALK_TRACE_BUF "AgentDBwalkTrace"
 
 extern SandeshTraceBufferPtr AgentDBwalkTraceBuf;
