--- conflicted
+++ resolved
@@ -568,31 +568,12 @@
 
     VirtualHostInterfaceKey intf_key(nil_uuid(), interface);
     ReceiveRoute *data = new ReceiveRoute(intf_key, label,
-                                          TunnelType::AllType(), false,
-                                          vn_name);
-    req.data.reset(data);
-
-    AgentRouteTableAPIS::GetInstance()->
-        GetRouteTable(AgentRouteTableAPIS::INET4_UNICAST)->Enqueue(&req);
-}
-
-// Create Route for a interface NH.
-// Used to create interface-nh pointing routes to vhost interfaces
-void Inet4UcRouteTable::AddVHostInterfaceRoute
-    (const Peer *peer, const string &vm_vrf, const Ip4Address &addr,
-     uint8_t plen, const string &interface, uint32_t label,
-     const string &vn_name) {
-    DBRequest req;
-    req.oper = DBRequest::DB_ENTRY_ADD_CHANGE;
-
-    Inet4UcRouteKey *key = new Inet4UcRouteKey(peer, vm_vrf, addr, plen); 
-    req.key.reset(key);
-
-    VirtualHostInterfaceKey intf_key(nil_uuid(), interface);
-    Inet4UcReceiveRoute *data = new Inet4UcReceiveRoute(intf_key, label,
-		    TunnelType::AllType(), false, vn_name);
-    req.data.reset(data);
-    uc_route_table_->Enqueue(&req);
+                                          TunnelType::AllType(),
+                                          false, vn_name);
+    req.data.reset(data);
+
+    AgentRouteTableAPIS::GetInstance()->
+        GetRouteTable(AgentRouteTableAPIS::INET4_UNICAST)->Enqueue(&req);
 }
 
 // Create Route for Vhost interface
@@ -612,31 +593,13 @@
                                               vm_vrf, addr, plen);
     req.key.reset(rt_key);
     VirtualHostInterfaceKey intf_key(nil_uuid(), interface_name);
-<<<<<<< HEAD
     ReceiveRoute *data = new ReceiveRoute(intf_key, MplsTable::kInvalidLabel,
                                           TunnelType::AllType(),
                                           policy, vn);
-=======
-    Inet4UcReceiveRoute *data = new Inet4UcReceiveRoute(intf_key,
-		    MplsTable::kInvalidLabel, TunnelType::AllType(), policy,
-		    vn);
->>>>>>> 893de3e4
     data->EnableProxyArp();
     req.data.reset(data);
     AgentRouteTableAPIS::GetInstance()->
         GetRouteTable(AgentRouteTableAPIS::INET4_UNICAST)->Enqueue(&req);
-}
-
-void 
-Inet4UnicastAgentRouteTable::AddVHostRecvRoute(const string &vm_vrf,
-                                               const string &interface_name,
-                                               const Ip4Address &addr,
-                                               const string &vn,
-                                               bool policy) {
-    Inet4UnicastAgentRouteTable::AddVHostRecvRoute(Agent::GetInstance()->
-                                                   GetLocalPeer(), 
-                                                   vm_vrf, interface_name, addr,
-                                                   32, vn, policy);
 }
 
 void 
@@ -654,13 +617,13 @@
 
 void 
 Inet4UnicastAgentRouteTable::AddVHostSubnetRecvRoute(const string &vm_vrf, 
-                                                     const string &intf_name,
+                                                     const string &interface_name,
                                                      const Ip4Address &addr, 
                                                      uint8_t plen, 
                                                      bool policy) {
     Ip4Address subnet_addr(addr.to_ulong() | 
                              ~(0xFFFFFFFF << (32 - plen)));
-    ReceiveNH::CreateReq(intf_name);
+    ReceiveNH::CreateReq(interface_name);
 
     DBRequest req;
     req.oper = DBRequest::DB_ENTRY_ADD_CHANGE;
@@ -668,18 +631,11 @@
         new Inet4UnicastRouteKey(Agent::GetInstance()->GetLocalPeer(),
                                  vm_vrf, subnet_addr, 32);
     req.key.reset(rt_key);
-<<<<<<< HEAD
-    VirtualHostInterfaceKey intf_key(nil_uuid(), intf_name);
-    ReceiveRoute *data;
-    data = new ReceiveRoute(intf_key, MplsTable::kInvalidLabel,
-                            TunnelType::AllType(), policy,
-                            Agent::GetInstance()->GetFabricVnName());
-=======
     VirtualHostInterfaceKey intf_key(nil_uuid(), interface_name);
-    Inet4UcReceiveRoute *data = new Inet4UcReceiveRoute(intf_key,
-		    MplsTable::kInvalidLabel, TunnelType::AllType(), policy,
-		    Agent::GetInstance()->GetFabricVnName());
->>>>>>> 893de3e4
+    ReceiveRoute *data =
+            new ReceiveRoute(intf_key, MplsTable::kInvalidLabel,
+                             TunnelType::AllType(), policy,
+                             Agent::GetInstance()->GetFabricVnName());
     req.data.reset(data);
     AgentRouteTableAPIS::GetInstance()->
         GetRouteTable(AgentRouteTableAPIS::INET4_UNICAST)->Enqueue(&req);
