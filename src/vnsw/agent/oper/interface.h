--- conflicted
+++ resolved
@@ -131,17 +131,10 @@
         name_ = rhs.name_;
     }
 
-<<<<<<< HEAD
-    InterfaceKey(Interface::Type type, const boost::uuids::uuid &uuid,
-                 const std::string &name) : 
-        AgentKey(), type_(type), uuid_(uuid), name_(name) { 
-=======
     InterfaceKey(AgentKey::DBSubOperation sub_op, Interface::Type type,
                  const boost::uuids::uuid &uuid,
                  const std::string &name, bool is_mcast) :
-        AgentKey(sub_op), type_(type), uuid_(uuid), name_(name),
-        is_mcast_nh_(is_mcast) {
->>>>>>> 23ffc9e3
+        AgentKey(sub_op), type_(type), uuid_(uuid), name_(name) {
     }
 
     void Init(Interface::Type type, const boost::uuids::uuid &intf_uuid,
