/*
 * Copyright (c) 2013 Juniper Networks, Inc. All rights reserved.
 */

#ifndef __AGENT_FLOWTABLE_KSYNC_H__
#define __AGENT_FLOWTABLE_KSYNC_H__

#include <boost/asio.hpp>
#include <boost/bind.hpp>

#include <base/util.h>
#include <base/timer.h>
#include <db/db_entry.h>
#include <db/db_table.h>
#include <db/db_table_partition.h>
#include <ksync/ksync_index.h>
#include <ksync/ksync_entry.h>
#include <ksync/ksync_object.h>
#include "ksync/agent_ksync_types.h"
#include <pkt/flowtable.h>
#include <vr_types.h>
#include <vr_flow.h>

class NHKSyncEntry;

class FlowTableKSyncEntry : public KSyncNetlinkEntry {
public:
    FlowTableKSyncEntry(FlowEntryPtr fe, uint32_t hash_id) : 
        fe_(fe), hash_id_(hash_id), 
        old_reverse_flow_id_(FlowEntry::kInvalidFlowHandle), old_action_(0), 
        old_component_nh_idx_(0xFFFF), old_first_mirror_index_(0xFFFF), 
        old_second_mirror_index_(0xFFFF), trap_flow_(false), nh_(NULL){
    };
    FlowTableKSyncEntry() : hash_id_(0), 
        old_reverse_flow_id_(FlowEntry::kInvalidFlowHandle), old_action_(0), 
        old_component_nh_idx_(0xFFFF), old_first_mirror_index_(0xFFFF),
        old_second_mirror_index_(0xFFFF), trap_flow_(false), nh_(NULL){
    };
    ~FlowTableKSyncEntry() {};

    std::string ToString() const {
        std::ostringstream str;
        str << fe_;
        return str.str();
    };

    bool IsLess(const KSyncEntry &rhs) const {
        const FlowTableKSyncEntry &entry = static_cast<const FlowTableKSyncEntry &>(rhs);
        return fe_ < entry.fe_;
    };

    KSyncObject *GetObject();
    int AddMsg(char *buf, int buf_len);
    int ChangeMsg(char *buf, int buf_len);
    int DeleteMsg(char *buf, int buf_len);
    void Response();
    FlowEntryPtr GetFe() const {return fe_;};
    int Encode(sandesh_op::type op, char *buf, int buf_len);
    uint32_t GetHashId() const {return hash_id_;};
    void FillFlowInfo(sandesh_op::type op, uint16_t action, uint16_t flag);
    std::string GetActionString(uint16_t action, uint16_t flag);
    void SetPcapData(FlowEntryPtr fe, std::vector<int8_t> &data);
    virtual bool Sync();
    virtual KSyncEntry *UnresolvedReference();
    NHKSyncEntry *GetNH() const;
private:
    FlowEntryPtr fe_;
    uint32_t hash_id_;
    uint32_t old_hash_id_;
    uint32_t old_reverse_flow_id_;
    uint32_t old_action_;
    uint32_t old_component_nh_idx_;
    uint32_t old_first_mirror_index_;
    uint32_t old_second_mirror_index_;
    uint32_t trap_flow_;
    KSyncEntryPtr nh_;
    DISALLOW_COPY_AND_ASSIGN(FlowTableKSyncEntry);
};

class FlowTableKSyncObject : public KSyncObject {
public:
    static const int kTestFlowTableSize = 131072 * sizeof(vr_flow_entry);
    static const uint32_t AuditYieldTimer = 500;         // in msec
    static const uint32_t AuditTimeout = 2000;           // in msec
    static const int AuditYield = 1024;

    FlowTableKSyncObject();
    FlowTableKSyncObject(int max_index);
    ~FlowTableKSyncObject();
    KSyncEntry *Alloc(const KSyncEntry *key, uint32_t index);
    FlowTableKSyncEntry *Find(FlowEntry *key);
    void UpdateFlowStats(FlowEntry *fe, bool ignore_active_status);
    const vr_flow_entry *GetKernelFlowEntry(uint32_t idx, 
                                            bool ignore_active_status);
    bool GetFlowKey(uint32_t index, FlowKey &key);

    uint32_t GetFlowTableSize() { return flow_table_entries_; }
    static bool AuditProcess(FlowTableKSyncObject *obj);
    void MapFlowMem();
    void MapFlowMemTest();
    void UnmapFlowMemTest();

    static FlowTableKSyncObject *GetKSyncObject() { return singleton_; };
    static void Init() {
        assert(singleton_ == NULL);
        singleton_ = new FlowTableKSyncObject();
    };

    static void InitFlowMem() {
        singleton_->MapFlowMem();
    }

    static void InitTest() {
        assert(singleton_ == NULL);
        singleton_ = new FlowTableKSyncObject();
        singleton_->MapFlowMemTest();
    };
    static void Shutdown() {
        singleton_->UnmapFlowMemTest();
        delete singleton_->singleton_;
        singleton_->singleton_ = NULL;
    };

    vr_flow_req &GetFlowReq() { return flow_req_; }

private:
    friend class KSyncSandeshContext;
    static FlowTableKSyncObject *singleton_;
    int major_devid_;
    int flow_table_size_;
    vr_flow_req flow_req_;
    vr_flow_entry *flow_table_;
    uint32_t flow_table_entries_;
    int audit_yield_;
<<<<<<< HEAD
=======
    uint32_t audit_timeout_;
>>>>>>> 6097a68d
    uint32_t audit_flow_idx_;
    uint64_t audit_timestamp_;
    std::list<std::pair<uint32_t, uint64_t> > audit_flow_list_;
    Timer *audit_timer_;
    DISALLOW_COPY_AND_ASSIGN(FlowTableKSyncObject);
};

#endif /* __AGENT_FLOWTABLE_KSYNC_H__ */<|MERGE_RESOLUTION|>--- conflicted
+++ resolved
@@ -132,10 +132,7 @@
     vr_flow_entry *flow_table_;
     uint32_t flow_table_entries_;
     int audit_yield_;
-<<<<<<< HEAD
-=======
     uint32_t audit_timeout_;
->>>>>>> 6097a68d
     uint32_t audit_flow_idx_;
     uint64_t audit_timestamp_;
     std::list<std::pair<uint32_t, uint64_t> > audit_flow_list_;
