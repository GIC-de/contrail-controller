--- conflicted
+++ resolved
@@ -33,73 +33,6 @@
 #include <oper/agent_types.h>
 #include <uve/stats_collector.h>
 
-<<<<<<< HEAD
-FlowTableKSyncObject *FlowTableKSyncObject::singleton_;
-
-FlowTableKSyncObject::FlowTableKSyncObject() : 
-    KSyncObject(), audit_flow_idx_(0), audit_timestamp_(0),
-    audit_timer_(TimerManager::CreateTimer
-                 (*(Agent::GetInstance()->GetEventManager())->io_service(),
-                  "Flow Audit Timer",
-                  TaskScheduler::GetInstance()->GetTaskId
-                  ("Agent::StatsCollector"),
-                  StatsCollector::FlowStatsCollector)) {
-}
-
-FlowTableKSyncObject::FlowTableKSyncObject(int max_index) :
-    KSyncObject(max_index), audit_flow_idx_(0), audit_timestamp_(0),
-    audit_timer_(TimerManager::CreateTimer
-                 (*(Agent::GetInstance()->GetEventManager())->io_service(),
-                  "Flow Audit Timer",
-                  TaskScheduler::GetInstance()->GetTaskId
-                  ("Agent::StatsCollector"),
-                  StatsCollector::FlowStatsCollector)) {
-};
-FlowTableKSyncObject::~FlowTableKSyncObject() {
-    TimerManager::DeleteTimer(audit_timer_);
-};
-
-KSyncEntry *FlowTableKSyncObject::Alloc(const KSyncEntry *key, uint32_t index) {
-    const FlowTableKSyncEntry *entry  =
-        static_cast<const FlowTableKSyncEntry *>(key);
-    FlowTableKSyncEntry *ksync = new FlowTableKSyncEntry(entry->GetFe(),
-                                                         entry->GetHashId());
-    return static_cast<KSyncEntry *>(ksync);
-}
-
-FlowTableKSyncEntry *FlowTableKSyncObject::Find(FlowEntry *key) {
-    FlowTableKSyncEntry entry(key, key->flow_handle());
-    KSyncObject *obj = 
-        static_cast<KSyncObject *>(FlowTableKSyncObject::GetKSyncObject());
-    return static_cast<FlowTableKSyncEntry *>(obj->Find(&entry));
-}
-
-void FlowTableKSyncObject::UpdateFlowStats(FlowEntry *fe,
-                                           bool ignore_active_status) {
-    const vr_flow_entry *k_flow = GetKernelFlowEntry
-        (fe->flow_handle(), ignore_active_status);
-    if (k_flow) {
-        fe->stats().bytes =  k_flow->fe_stats.flow_bytes;
-        fe->stats().packets =  k_flow->fe_stats.flow_packets;
-    }
-
-}
-
-const vr_flow_entry *FlowTableKSyncObject::GetKernelFlowEntry
-    (uint32_t idx, bool ignore_active_status) { 
-    if (idx == FlowEntry::kInvalidFlowHandle) {
-        return NULL;
-    }
-
-    if (ignore_active_status) {
-        return &flow_table_[idx];
-    }
-
-    if (flow_table_[idx].fe_flags & VR_FLOW_FLAG_ACTIVE) {
-        return &flow_table_[idx];
-    }
-    return NULL;
-=======
 FlowTableKSyncEntry::FlowTableKSyncEntry(FlowTableKSyncObject *obj, 
                                          FlowEntryPtr fe, uint32_t hash_id)
     : flow_entry_(fe), hash_id_(hash_id), 
@@ -107,7 +40,6 @@
     old_component_nh_idx_(0xFFFF), old_first_mirror_index_(0xFFFF), 
     old_second_mirror_index_(0xFFFF), trap_flow_(false), nh_(NULL), 
     ksync_obj_(obj) {
->>>>>>> 9f31a172
 }
 
 FlowTableKSyncEntry::~FlowTableKSyncEntry() {
@@ -157,33 +89,19 @@
     int encode_len;
     int error;
     uint16_t action = 0;
-<<<<<<< HEAD
-    FlowEntry *rev_flow = fe_->reverse_flow_entry();
+    FlowEntry *rev_flow = flow_entry_->reverse_flow_entry();
 
     //If action is NAT and reverse flow entry is not valid
     //then we should wait for the reverse flow to be programmed
-    if ((fe_->nat_flow() || fe_->ecmp()) &&
+    if ((flow_entry_->nat_flow() || flow_entry_->ecmp()) &&
         rev_flow && rev_flow->flow_handle() == FlowEntry::kInvalidFlowHandle) {
-=======
-    FlowEntry *rev_flow = flow_entry_->data.reverse_flow.get();
-
-    //If action is NAT and reverse flow entry is not valid
-    //then we should wait for the reverse flow to be programmed
-    if ((flow_entry_->nat == true || flow_entry_->data.ecmp == true) &&
-        rev_flow && rev_flow->flow_handle == FlowEntry::kInvalidFlowHandle) {
->>>>>>> 9f31a172
         return 0;
     }
 
     req.set_fr_op(flow_op::FLOW_SET);
     req.set_fr_rid(0);
-<<<<<<< HEAD
-    req.set_fr_index(fe_->flow_handle());
-    const FlowKey *fe_key = &fe_->key();
-=======
-    req.set_fr_index(flow_entry_->flow_handle);
-    FlowKey *fe_key = &flow_entry_->key;
->>>>>>> 9f31a172
+    req.set_fr_index(flow_entry_->flow_handle());
+    const FlowKey *fe_key = &flow_entry_->key();
     req.set_fr_flow_sip(htonl(fe_key->src.ipv4));
     req.set_fr_flow_dip(htonl(fe_key->dst.ipv4));
     req.set_fr_flow_proto(fe_key->protocol);
@@ -193,11 +111,7 @@
     uint16_t flags = 0;
 
     if (op == sandesh_op::DELETE) {
-<<<<<<< HEAD
-        if (fe_->flow_handle() == FlowEntry::kInvalidFlowHandle) {
-=======
-        if (flow_entry_->flow_handle == FlowEntry::kInvalidFlowHandle) {
->>>>>>> 9f31a172
+        if (flow_entry_->flow_handle() == FlowEntry::kInvalidFlowHandle) {
             return 0;
         }
         req.set_fr_flags(0);
@@ -212,20 +126,12 @@
             action = VR_FLOW_ACTION_DROP;
         }
 
-<<<<<<< HEAD
-        if (action == VR_FLOW_ACTION_FORWARD && fe_->nat_flow()) {
-=======
-        if (action == VR_FLOW_ACTION_FORWARD && flow_entry_->nat) {
->>>>>>> 9f31a172
+        if (action == VR_FLOW_ACTION_FORWARD && flow_entry_->nat_flow()) {
             action = VR_FLOW_ACTION_NAT;
         }
 
         if (action == VR_FLOW_ACTION_NAT && 
-<<<<<<< HEAD
-            fe_->reverse_flow_entry() == NULL) {
-=======
-            flow_entry_->data.reverse_flow.get() == NULL) {
->>>>>>> 9f31a172
+            flow_entry_->reverse_flow_entry() == NULL) {
             action = VR_FLOW_ACTION_DROP;
         }
         
@@ -276,74 +182,40 @@
         req.set_fr_ftable_size(0);
         req.set_fr_ecmp_nh_index(flow_entry_->data.component_nh_idx);
 
-<<<<<<< HEAD
-        if (fe_->ecmp()) {
+        if (flow_entry_->ecmp()) {
             flags |= VR_RFLOW_VALID; 
-            FlowEntry *rev_flow = fe_->reverse_flow_entry();
+            FlowEntry *rev_flow = flow_entry_->reverse_flow_entry();
             req.set_fr_rindex(rev_flow->flow_handle());
-=======
-        if (flow_entry_->data.ecmp) {
-            flags |= VR_RFLOW_VALID; 
-            FlowEntry *rev_flow = flow_entry_->data.reverse_flow.get();
-            req.set_fr_rindex(rev_flow->flow_handle);
->>>>>>> 9f31a172
         }
  
         if (action == VR_FLOW_ACTION_NAT) {
             flags |= VR_RFLOW_VALID; 
-<<<<<<< HEAD
-            FlowEntry *nat_flow = fe_->reverse_flow_entry();
+            FlowEntry *nat_flow = flow_entry_->reverse_flow_entry();
             const FlowKey *nat_key = &nat_flow->key();
 
-            if (fe_->key().src.ipv4 != nat_key->dst.ipv4) {
+            if (flow_entry_->key().src.ipv4 != nat_key->dst.ipv4) {
                 flags |= VR_FLOW_FLAG_SNAT;
             }
-            if (fe_->key().dst.ipv4 != nat_key->src.ipv4) {
+            if (flow_entry_->key().dst.ipv4 != nat_key->src.ipv4) {
                 flags |= VR_FLOW_FLAG_DNAT;
             }
 
-            if (fe_->key().protocol == IPPROTO_TCP || 
-                fe_->key().protocol == IPPROTO_UDP) {
-                if (fe_->key().src_port != nat_key->dst_port) {
+            if (flow_entry_->key().protocol == IPPROTO_TCP || 
+                flow_entry_->key().protocol == IPPROTO_UDP) {
+                if (flow_entry_->key().src_port != nat_key->dst_port) {
                     flags |= VR_FLOW_FLAG_SPAT;
                 }
-                if (fe_->key().dst_port != nat_key->src_port) {
-=======
-            FlowEntry *nat_flow = flow_entry_->data.reverse_flow.get();
-            FlowKey *nat_key = &nat_flow->key;
-
-            if (flow_entry_->key.src.ipv4 != nat_key->dst.ipv4) {
-                flags |= VR_FLOW_FLAG_SNAT;
-            }
-            if (flow_entry_->key.dst.ipv4 != nat_key->src.ipv4) {
-                flags |= VR_FLOW_FLAG_DNAT;
-            }
-
-            if (flow_entry_->key.protocol == IPPROTO_TCP || 
-                flow_entry_->key.protocol == IPPROTO_UDP) {
-                if (flow_entry_->key.src_port != nat_key->dst_port) {
-                    flags |= VR_FLOW_FLAG_SPAT;
-                }
-                if (flow_entry_->key.dst_port != nat_key->src_port) {
->>>>>>> 9f31a172
+                if (flow_entry_->key().dst_port != nat_key->src_port) {
                     flags |= VR_FLOW_FLAG_DPAT;
                 }
             }
 
             flags |= VR_FLOW_FLAG_VRFT;
-<<<<<<< HEAD
-            req.set_fr_flow_dvrf(fe_->data.dest_vrf);
+            req.set_fr_flow_dvrf(flow_entry_->data.dest_vrf);
             req.set_fr_rindex(nat_flow->flow_handle());
         }
 
-        if (fe_->trap()) {
-=======
-            req.set_fr_flow_dvrf(flow_entry_->data.dest_vrf);
-            req.set_fr_rindex(nat_flow->flow_handle);
-        }
-
-        if (flow_entry_->data.trap) {
->>>>>>> 9f31a172
+        if (flow_entry_->trap()) {
             flags |= VR_FLOW_FLAG_TRAP_ECMP;
             action = VR_FLOW_ACTION_HOLD;
         }
@@ -402,11 +274,7 @@
 void FlowTableKSyncEntry::FillFlowInfo(sandesh_op::type op, 
                                        uint16_t action, uint16_t flag) const {
     KSyncFlowInfo info;
-<<<<<<< HEAD
-    info.set_flow_index(fe_->flow_handle());
-=======
-    info.set_flow_index(flow_entry_->flow_handle);
->>>>>>> 9f31a172
+    info.set_flow_index(flow_entry_->flow_handle());
     info.set_action(GetActionString(action, flag));
 
     if (op == sandesh_op::ADD) {
@@ -420,21 +288,12 @@
 bool FlowTableKSyncEntry::Sync() {
     bool changed = false;
     
-<<<<<<< HEAD
-    if (hash_id_ != fe_->flow_handle()) {
-        hash_id_ = fe_->flow_handle();
+    if (hash_id_ != flow_entry_->flow_handle()) {
+        hash_id_ = flow_entry_->flow_handle();
         changed = true;
     }
 
-    FlowEntry *rev_flow = fe_->reverse_flow_entry();   
-=======
-    if (hash_id_ != flow_entry_->flow_handle) {
-        hash_id_ = flow_entry_->flow_handle;
-        changed = true;
-    }
-
-    FlowEntry *rev_flow = flow_entry_->data.reverse_flow.get();   
->>>>>>> 9f31a172
+    FlowEntry *rev_flow = flow_entry_->reverse_flow_entry();   
     if (rev_flow) {
         if (old_reverse_flow_id_ != rev_flow->flow_handle()) {
             old_reverse_flow_id_ = rev_flow->flow_handle();
@@ -473,13 +332,8 @@
     }
 
     //Trap reverse flow
-<<<<<<< HEAD
-    if (trap_flow_ != fe_->trap()) {
-        trap_flow_ = fe_->trap();
-=======
-    if (trap_flow_ != flow_entry_->data.trap) {
-        trap_flow_ = flow_entry_->data.trap;
->>>>>>> 9f31a172
+    if (trap_flow_ != flow_entry_->trap()) {
+        trap_flow_ = flow_entry_->trap();
         changed = true;
     }
 
@@ -574,7 +428,7 @@
 }
 
 FlowTableKSyncEntry *FlowTableKSyncObject::Find(FlowEntry *key) {
-    FlowTableKSyncEntry entry(this, key, key->flow_handle);
+    FlowTableKSyncEntry entry(this, key, key->flow_handle());
     KSyncObject *obj = static_cast<KSyncObject *>(this);
     return static_cast<FlowTableKSyncEntry *>(obj->Find(&entry));
 }
@@ -582,12 +436,11 @@
 void FlowTableKSyncObject::UpdateFlowStats(FlowEntry *fe,
                                            bool ignore_active_status) {
     const vr_flow_entry *k_flow = GetKernelFlowEntry
-        (fe->flow_handle, ignore_active_status);
+        (fe->flow_handle(), ignore_active_status);
     if (k_flow) {
-        fe->data.bytes =  k_flow->fe_stats.flow_bytes;
-        fe->data.packets =  k_flow->fe_stats.flow_packets;
-    }
-
+        fe->stats().bytes =  k_flow->fe_stats.flow_bytes;
+        fe->stats().packets =  k_flow->fe_stats.flow_packets;
+    }
 }
 
 const vr_flow_entry *FlowTableKSyncObject::GetKernelFlowEntry
