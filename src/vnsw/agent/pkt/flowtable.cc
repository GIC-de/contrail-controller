/*
 * Copyright (c) 2013 Juniper Networks, Inc. All rights reserved.
 */

#include <vector>
#include <bitset>
#include <boost/date_time/posix_time/posix_time.hpp>
#include <sandesh/sandesh_types.h>
#include <sandesh/sandesh.h>
#include <sandesh/sandesh_trace.h>
#include <pkt/flowtable.h>
#include <uve/flow_stats.h>
#include <uve/inter_vn_stats.h>
#include <ksync/flowtable_ksync.h>

#include <arpa/inet.h>
#include <netinet/in.h>
#include <netinet/tcp.h>
#include <netinet/udp.h>

#include "route/route.h"
#include "cmn/agent_cmn.h"
#include "oper/interface_common.h"
#include "oper/nexthop.h"
#include "oper/agent_route.h"
#include "oper/vrf.h"
#include "oper/vm.h"
#include "oper/sg.h"

#include "filter/packet_header.h"
#include "filter/acl.h"

#include "pkt/proto.h"
#include "pkt/pkt_handler.h"
#include "pkt/flowtable.h"
#include "pkt/pkt_flow.h"
#include "pkt/pkt_types.h"
#include "uve/flow_uve.h"
#include "pkt/pkt_sandesh_flow.h"

FlowTable* FlowTable::singleton_;
boost::uuids::random_generator FlowTable::rand_gen_ = boost::uuids::random_generator();
tbb::atomic<int> FlowEntry::alloc_count_;

inline void intrusive_ptr_add_ref(FlowEntry *fe) {
    fe->refcount_.fetch_and_increment();
}
inline void intrusive_ptr_release(FlowEntry *fe) {
    int prev = fe->refcount_.fetch_and_decrement();
    if (prev == 1) {
        FlowTable *table = FlowTable::GetFlowTableObject();
        FlowTable::FlowEntryMap::iterator it = table->flow_entry_map_.find(fe->key);
        assert(it != table->flow_entry_map_.end());
        table->flow_entry_map_.erase(it);
        delete fe;
    }
}

static bool ShouldDrop(uint32_t action) {
    if ((action & TrafficAction::DROP_FLAGS) || (action & TrafficAction::IMPLICIT_DENY_FLAGS))
        return true;

    return false;
}

static uint32_t ReflexiveAction(uint32_t action) {
    if (ShouldDrop(action) == false) {
        return action;
    }

    // If forward flow is DROP, set action for reverse flow to
    // TRAP. If packet hits reverse flow, we will re-establish
    // the flows
    action &= ~(TrafficAction::DROP_FLAGS);
    return (action |= (1 << TrafficAction::TRAP));
}


bool RouteFlowKey::FlowSrcMatch(FlowEntry *flow) const {
    uint32_t prefix = GetPrefix(flow->key.src.ipv4, flow->data.source_plen);
    if (flow->data.flow_source_vrf == vrf &&
        prefix == ip.ipv4 &&
        flow->data.source_plen == plen) {
        return true;
    }
    return false;
}

bool RouteFlowKey::FlowDestMatch(FlowEntry *flow) const {
    uint32_t prefix = GetPrefix(flow->key.dst.ipv4, flow->data.dest_plen);
    if (flow->data.flow_dest_vrf == vrf &&
        prefix == ip.ipv4 &&
        flow->data.dest_plen == plen) {
        return true;
    }
    return false;
}

uint32_t FlowEntry::MatchAcl(const PacketHeader &hdr, MatchPolicy *policy,
                             std::list<MatchAclParams> &acl,
                             bool add_implicit_deny) {
    // If there are no ACL to match, make it pass
    if (acl.size() == 0) {
        return (1 << TrafficAction::PASS);
    }

    // PASS default GW traffic, if it is ICMP or DNS
    if ((hdr.protocol == IPPROTO_ICMP ||
         (hdr.protocol == IPPROTO_UDP && 
          (hdr.src_port == DNS_SERVER_PORT || hdr.dst_port == DNS_SERVER_PORT))) &&
        (PktHandler::GetPktHandler()->IsGwPacket(data.intf_entry.get(), hdr.dst_ip) ||
         PktHandler::GetPktHandler()->IsGwPacket(data.intf_entry.get(), hdr.src_ip))) {
        return (1 << TrafficAction::PASS);
    }

    uint32_t action = 0;
    for (std::list<MatchAclParams>::iterator it = acl.begin();
         it != acl.end(); ++it) {
        if (it->acl.get() == NULL) {
            continue;
        }

        if (it->acl->PacketMatch(hdr, *it)) {
            action |= it->action_info.action;
            if (it->action_info.action & (1 << TrafficAction::MIRROR)) {
                policy->action_info.mirror_l.insert
                    (policy->action_info.mirror_l.end(),
                     it->action_info.mirror_l.begin(),
                     it->action_info.mirror_l.end());
            }
            if (it->terminal_rule) {
                break;
            }
        }
    }

    // If no acl matched, make it imlicit deny
    if (action == 0 && add_implicit_deny) {
        action = (1 << TrafficAction::DROP) | 
            (1 << TrafficAction::IMPLICIT_DENY);;
    }

    return action;
}

// Recompute FlowEntry action
bool FlowEntry::ActionRecompute(MatchPolicy *policy) {
    uint32_t action = 0;

    action = policy->policy_action | policy->sg_action |
        policy->out_policy_action | policy->out_sg_action |
        policy->mirror_action | policy->out_mirror_action;

    // check for conflicting actions and remove allowed action
    if (ShouldDrop(action)) {
        action = (action & ~TrafficAction::DROP_FLAGS & ~TrafficAction::PASS_FLAGS);
        action |= (1 << TrafficAction::DROP);
    }

    if (action & (1 << TrafficAction::TRAP)) {
        action = (1 << TrafficAction::TRAP);
    }

    if (action != policy->action_info.action) {
        policy->action_info.action = action;
        return true;
    }

    return false;
}

// Apply Policy and SG rules for a flow. Rules applied are based on flow type
// Non-Local Forward Flow
//      Network Policy. 
//      Out-Network Policy will be empty
//      SG
//      Out-SG will be empty
// Non-Local Reverse Flow
//      Network Policy. 
//      Out-Network Policy will be empty
//      SG and out-SG from forward flow
// Local Forward Flow
//      Network Policy. 
//      Out-Network Policy
//      SG
//      Out-SG 
// Local Reverse Flow
//      Network Policy. 
//      Out-Network Policy
//      SG and out-SG from forward flow
bool FlowEntry::DoPolicy(const PacketHeader &hdr, MatchPolicy *policy,
                         bool ingress_flow) {
    policy->action_info.Clear();
    policy->policy_action = 0;
    policy->out_policy_action = 0;
    policy->sg_action = 0;
    policy->out_sg_action = 0;
    policy->mirror_action = 0;
    policy->out_mirror_action = 0;

    // Mirror is valid even if packet is to be dropped. So, apply it first
    policy->mirror_action = MatchAcl(hdr, policy, policy->m_mirror_acl_l,
                                     false);
    policy->out_mirror_action = MatchAcl(hdr, policy,
                                         policy->m_out_mirror_acl_l, false);

    // Apply network policy
    policy->policy_action = MatchAcl(hdr, policy, policy->m_acl_l, true);
    if (ShouldDrop(policy->policy_action)) {
        goto done;
    }

    policy->out_policy_action = MatchAcl(hdr, policy, policy->m_out_acl_l,
                                         true);
    if (ShouldDrop(policy->out_policy_action)) {
        goto done;
    }

    // Apply security-group
    if (is_reverse_flow == false) {
        policy->sg_action = MatchAcl(hdr, policy, policy->m_sg_acl_l, true);
        if (ShouldDrop(policy->sg_action)) {
            goto done;
        }

        policy->out_sg_action = MatchAcl(hdr, policy, policy->m_out_sg_acl_l,
                                         true);
        if (ShouldDrop(policy->out_sg_action)) {
            goto done;
        }
    } else {
        // SG is reflexive ACL. For reverse-flow, copy SG action from
        // forward flow 
        if (data.reverse_flow.get()) {
            policy->sg_action = 
                ReflexiveAction(data.reverse_flow->data.match_p.sg_action);
            policy->out_sg_action = 
                ReflexiveAction(data.reverse_flow->data.match_p.out_sg_action);
        } else {
            policy->sg_action = (1 << TrafficAction::PASS);
            policy->out_sg_action = (1 << TrafficAction::PASS);
        }

        if (ShouldDrop(policy->sg_action) || ShouldDrop(policy->out_sg_action)){
            goto done;
        }
    }

done:
    // Summarize the actions based on lookups above
    ActionRecompute(policy);
    return true;
}

void FlowEntry::GetSgList(const Interface *intf, MatchPolicy *policy) {
    policy->m_sg_acl_l.clear();
    policy->m_out_sg_acl_l.clear();

    // Dont apply network-policy for meta-data flow
    if (mdata_flow) {
        return;
    }

    // SG ACL's are reflexive. Skip SG for reverse flow
    if (is_reverse_flow) {
        return;
    }

    if (intf == NULL) {
        return;
    }

    const VmInterface *vm_port = static_cast<const VmInterface *>(intf);
    if (vm_port->sg_list().list_.size()) {
        policy->nw_policy = true;
        VmInterface::SecurityGroupEntrySet::const_iterator it;
        for (it = vm_port->sg_list().list_.begin();
             it != vm_port->sg_list().list_.end();
             ++it) {
            MatchAclParams acl;
            acl.acl = it->sg_->GetAcl();
            // If SG does not have ACL. Skip it
            if (acl.acl == NULL)
                continue;
            policy->m_sg_acl_l.push_back(acl);
        }
    }

    // For local flows, we have to apply SG Policy from out-intf also
    FlowEntry *rflow = data.reverse_flow.get();
    if (local_flow == false || rflow == NULL) {
        // Not local flow
        return;
    }

    if (rflow->data.intf_entry.get() == NULL) {
        return;
    }

    if (rflow->data.intf_entry->type() != Interface::VM_INTERFACE) {
        return;
    }

    vm_port = static_cast<const VmInterface *>
        (rflow->data.intf_entry.get());
    if (vm_port->sg_list().list_.size()) {
        policy->nw_policy = true;
        VmInterface::SecurityGroupEntrySet::const_iterator it;
        for (it = vm_port->sg_list().list_.begin();
             it != vm_port->sg_list().list_.end();
             ++it) {
            MatchAclParams acl;
            acl.acl = it->sg_->GetAcl();
            // If SG does not have ACL. Skip it
            if (acl.acl == NULL)
                continue;
            policy->m_out_sg_acl_l.push_back(acl);
        }
    }
}

void FlowEntry::GetPolicy(const VnEntry *vn, MatchPolicy *policy) {
    policy->m_acl_l.clear();
    policy->m_out_acl_l.clear();
    policy->m_mirror_acl_l.clear();
    policy->m_out_mirror_acl_l.clear();

    if (vn == NULL)
        return;

    MatchAclParams acl;

    // Get Mirror configuration first
    if (vn->GetMirrorAcl()) {
        acl.acl = vn->GetMirrorAcl();
        policy->m_mirror_acl_l.push_back(acl);
    }

    if (vn->GetMirrorCfgAcl()) {
        acl.acl = vn->GetMirrorCfgAcl();
        policy->m_mirror_acl_l.push_back(acl);
    }

    // Dont apply network-policy for meta-data flow
    if (mdata_flow) {
        return;
    }

    if (vn->GetAcl()) {
        acl.acl = vn->GetAcl();
        policy->m_acl_l.push_back(acl);
        policy->nw_policy = true;
    }

    const VnEntry *rvn = NULL;
    FlowEntry *rflow = data.reverse_flow.get();
    // For local flows, we have to apply NW Policy from out-vn also
    if (local_flow == false || rflow == NULL) {
        // Not local flow
        return;
    }

    rvn = rflow->data.vn_entry.get();
    if (rvn == NULL) {
        return;
    }

    if (rvn->GetAcl()) {
        acl.acl = rvn->GetAcl();
        policy->m_out_acl_l.push_back(acl);
        policy->nw_policy = true;
    }

    if (rvn->GetMirrorAcl()) {
        acl.acl = rvn->GetMirrorAcl();
        policy->m_out_mirror_acl_l.push_back(acl);
    }

    if (rvn->GetMirrorCfgAcl()) {
        acl.acl = rvn->GetMirrorCfgAcl();
        policy->m_out_mirror_acl_l.push_back(acl);
    }
}

void FlowEntry::UpdateKSync(FlowTableKSyncEntry *entry, bool create) {
    FlowInfo flow_info;
    FillFlowInfo(flow_info);
    FlowStatsCollector::FlowExport(this, 0, 0);

    if (entry == NULL) {
        FLOW_TRACE(Trace, "Add", flow_info);
        FlowTableKSyncEntry key(this, flow_handle);
        FlowTableKSyncObject::GetKSyncObject()->Create(&key);    
    } else {
        FLOW_TRACE(Trace, "Change", flow_info);
        FlowTableKSyncObject::GetKSyncObject()->Change(entry);    
    }
}

void FlowEntry::CompareAndModify(const MatchPolicy &m_policy, bool create) {
    FlowTableKSyncEntry *entry = 
        FlowTableKSyncObject::GetKSyncObject()->Find(this);

    data.match_p = m_policy;
    UpdateKSync(entry, create);
}

void FlowEntry::SetEgressUuid() {
    if (local_flow) {
        egress_uuid = FlowTable::rand_gen_();
    }
}

void FlowEntry::MakeShortFlow() {
    short_flow = true;
    if (data.reverse_flow) {
        data.reverse_flow->short_flow = true;
    }
}

void FlowEntry::GetPolicyInfo(MatchPolicy *policy) {
    // Default make it false
    data.match_p.nw_policy = false;

    if (short_flow == true) {
        data.match_p.action_info.action = (1 << TrafficAction::DROP);
        return;
    }

    // ACL supported on VMPORT interfaces only
    if (data.intf_entry == NULL)
        return;

    if  (data.intf_entry->type() != Interface::VM_INTERFACE)
        return;

    // Get Network policy/mirror cfg policy/mirror policies 
    GetPolicy(data.vn_entry.get(), policy);

    // Get Sg list
    GetSgList(data.intf_entry.get(), policy);
}

void FlowTable::Add(FlowEntry *flow, FlowEntry *rflow) {
    UpdateReverseFlow(flow, rflow);

    MatchPolicy policy;
    flow->GetPolicyInfo(&policy);
    // Add the forward flow after adding the reverse flow first to avoid 
    // following sequence
    // 1. Agent adds forward flow
    // 2. vrouter releases the packet
    // 3. Packet reaches destination VM and destination VM replies
    // 4. Agent tries adding reverse flow. vrouter processes request in core-0
    // 5. vrouter gets reverse packet in core-1
    // 6. If (4) and (3) happen together, vrouter can allocate 2 hash entries
    //    for the flow.
    //
    // While the scenario above cannot be totally avoided, programming reverse
    // flow first will reduce the probability

    if (rflow) {
        MatchPolicy rpolicy;
        rflow->GetPolicyInfo(&rpolicy);
        ResyncAFlow(rflow, rpolicy, true);
        AddFlowInfo(rflow);
    }


    ResyncAFlow(flow, policy, true);
    AddFlowInfo(flow);
}

void FlowTable::UpdateReverseFlow(FlowEntry *flow, FlowEntry *rflow) {
    FlowEntry *flow_rev = flow->data.reverse_flow.get();
    FlowEntry *rflow_rev = NULL;

    if (rflow) {
        rflow_rev = rflow->data.reverse_flow.get();
    }

    if (rflow_rev) {
        assert(rflow_rev->data.reverse_flow.get() == rflow);
        rflow_rev->data.reverse_flow = NULL;
    }

    if (flow_rev) {
        flow_rev->data.reverse_flow = NULL;
    }

    flow->data.reverse_flow = rflow;
    if (rflow) {
        rflow->data.reverse_flow = flow;
    }

    if (flow_rev && (flow_rev->data.reverse_flow.get() == NULL)) {
        flow_rev->MakeShortFlow();
        flow->MakeShortFlow();
    }

    if (rflow_rev && (rflow_rev->data.reverse_flow.get() == NULL)) {
        rflow_rev->MakeShortFlow();
        flow->MakeShortFlow();
    }

    if (flow->data.reverse_flow.get() == NULL) {
        flow->MakeShortFlow();
    }

    if (rflow && rflow->data.reverse_flow.get() == NULL) {
        rflow->MakeShortFlow();
    }

    if (rflow) {
        if (flow->short_flow || rflow->short_flow) {
            flow->MakeShortFlow();
        }
    }
}

void FlowEntry::FillFlowInfo(FlowInfo &info) {
    info.set_flow_index(flow_handle);
    info.set_source_ip(Ip4Address(key.src.ipv4).to_string());
    info.set_source_port(key.src_port);
    info.set_destination_ip(Ip4Address(key.dst.ipv4).to_string());
    info.set_destination_port(key.dst_port);
    info.set_protocol(key.protocol);
    info.set_vrf(key.vrf);

    std::ostringstream str;
    uint32_t fe_action = data.match_p.action_info.action;
    if (fe_action & (1 << TrafficAction::DENY)) {
        str << "DENY";
    } else if (fe_action & (1 << TrafficAction::PASS)) {
        str << "ALLOW, ";
    }

    if (nat) {
        FlowEntry *nat_flow = data.reverse_flow.get();
        str << " NAT";
        if (nat_flow) {
            if (key.src.ipv4 != nat_flow->key.dst.ipv4) {
                info.set_nat_source_ip(Ip4Address(nat_flow->key.dst.ipv4).\
                                       to_string());
            }

            if (key.dst.ipv4 != nat_flow->key.src.ipv4) {
                info.set_nat_destination_ip(Ip4Address(nat_flow->key.src.ipv4).\
                                             to_string());
            }

            if (key.src_port != nat_flow->key.dst_port)  {
                info.set_nat_source_port(nat_flow->key.dst_port);
            }

            if (key.dst_port != nat_flow->key.src_port) {
                info.set_nat_destination_port(nat_flow->key.src_port);
            }
            info.set_nat_protocol(nat_flow->key.protocol);
            info.set_nat_vrf(data.dest_vrf);
            info.set_reverse_index(nat_flow->flow_handle);
            info.set_nat_mirror_vrf(nat_flow->data.mirror_vrf);
        }
    }

    if (data.match_p.action_info.action & (1 << TrafficAction::MIRROR)) {
        str << " MIRROR";
        std::vector<MirrorActionSpec>::iterator it;
        std::vector<MirrorInfo> mirror_l;
        for (it = data.match_p.action_info.mirror_l.begin();
             it != data.match_p.action_info.mirror_l.end();
             ++it) {
            MirrorInfo mirror_info;
            mirror_info.set_mirror_destination((*it).ip.to_string());
            mirror_info.set_mirror_port((*it).port);
            mirror_info.set_mirror_vrf((*it).vrf_name);
            mirror_info.set_analyzer((*it).analyzer_name);
            mirror_l.push_back(mirror_info);
        }
        info.set_mirror_l(mirror_l);
    }
    info.set_mirror_vrf(data.mirror_vrf);
    info.set_action(str.str());
    info.set_implicit_deny(ImplicitDenyFlow() ? "yes" : "no");
    info.set_short_flow(ShortFlow() ? "yes" : "no");
    if (data.ecmp == true && 
            data.component_nh_idx != CompositeNH::kInvalidComponentNHIdx) {
        info.set_ecmp_index(data.component_nh_idx);
    }
    if (data.trap) {
        info.set_trap("true");
    }
}

FlowEntry *FlowTable::Allocate(const FlowKey &key) {
    FlowEntry *flow = new FlowEntry(key);
    std::pair<FlowEntryMap::iterator, bool> ret;
    ret = flow_entry_map_.insert(std::pair<FlowKey, FlowEntry*>(key, flow));
    if (ret.second == false) {
        delete flow;
        flow = ret.first->second;
        flow->set_deleted(false);
        DeleteFlowInfo(flow);
    } else {
        flow->flow_uuid = FlowTable::rand_gen_();
        flow->egress_uuid = FlowTable::rand_gen_();
        flow->setup_time = UTCTimestampUsec();
        AgentStats::GetInstance()->IncrFlowCreated();
    }

    return flow;
}

FlowEntry *FlowTable::Find(const FlowKey &key) {
    FlowEntryMap::iterator it;

    it = flow_entry_map_.find(key);
    if (it != flow_entry_map_.end()) {
        return it->second;
    } else {
        return NULL;
    }
}

void FlowTable::DeleteInternal(FlowEntryMap::iterator &it)
{
    FlowInfo flow_info;
    FlowEntry *fe = it->second;
    if (fe->deleted()) {
        /* Already deleted return from here. */
        return;
    }
    fe->set_deleted(true);
    fe->FillFlowInfo(flow_info);
    FLOW_TRACE(Trace, "Delete", flow_info);

    FlowTableKSyncObject::GetKSyncObject()->UpdateFlowStats(fe, false);
    fe->teardown_time = UTCTimestampUsec();
    FlowStatsCollector::FlowExport(fe, 0, 0);

    // Unlink the reverse flow, if one exists
    FlowEntry *rflow = fe->data.reverse_flow.get();
    if (rflow) {
        rflow->data.reverse_flow = NULL;
    }
    fe->data.reverse_flow = NULL;

    DeleteFlowInfo(fe);

    FlowTableKSyncEntry *ksync_entry = 
        FlowTableKSyncObject::GetKSyncObject()->Find(fe);
    KSyncEntry::KSyncEntryPtr ksync_ptr = ksync_entry;
    if (ksync_entry) {
        FlowTableKSyncObject::GetKSyncObject()->Delete(ksync_entry);
    } else {
        FLOW_TRACE(Err, fe->flow_handle, "Entry not found in ksync");
        if (fe->data.reverse_flow.get() != NULL) {
            fe->data.reverse_flow = NULL;
        }
    }

    AgentStats::GetInstance()->IncrFlowAged();
}

bool FlowTable::DeleteRevFlow(FlowKey &key, bool rev_flow)
{   
    FlowEntryMap::iterator it;
    FlowEntryPtr pfe;

    // Find the flow, get the reverse flow and delete flow. 
    it = flow_entry_map_.find(key);
    if (it == flow_entry_map_.end()) {
        return false;
    }
    pfe = it->second;
    FlowEntryPtr reverse_flow;
    reverse_flow = pfe->data.reverse_flow;
    DeleteInternal(it);
    if (!rev_flow) {
        return true;
    }

    // If reverse flow is not present, flag an err otherwise delete // reverse flow.
    if (!reverse_flow.get()) {
        FLOW_TRACE(Err, 0, "FlowTable Error: Reverse flow doesn't exist");
        return true;
    }

    it = flow_entry_map_.find(reverse_flow.get()->key);
    if (it == flow_entry_map_.end()) {
        return false;
    }
    DeleteInternal(it);
    return true;
}

bool FlowTable::Delete(FlowEntryMap::iterator &it, bool rev_flow)
{
    FlowEntry *fe;
    FlowEntryMap::iterator rev_it;

    fe = it->second;
    FlowEntry *reverse_flow = NULL;
    if (fe->nat || rev_flow) {
        reverse_flow = fe->data.reverse_flow.get();
    }
    DeleteInternal(it);

    if (!reverse_flow) {
        return true;
    }
    /* If reverse-flow is valid and the present iterator is pointing to it,
     * use that iterator to delete reverse flow
     */
    if (reverse_flow == it->second) {
        DeleteInternal(it);
        return true;
    }

    rev_it = flow_entry_map_.find(reverse_flow->key);
    if (rev_it != flow_entry_map_.end()) {
        DeleteInternal(rev_it);
        return true;
    }
    return false;
}

bool FlowTable::DeleteNatFlow(FlowKey &key, bool del_nat_flow)
{
    FlowEntryMap::iterator it;
    FlowEntry *fe;

    it = flow_entry_map_.find(key);
    if (it == flow_entry_map_.end()) {
        return false;
    }
    fe = it->second;

    FlowEntry *reverse_flow = NULL;
    if (del_nat_flow) {
        reverse_flow = fe->data.reverse_flow.get();
    }

    /* Delete the forward flow */
    DeleteInternal(it);

    if (!reverse_flow) {
        return true;
    }

    it = flow_entry_map_.find(reverse_flow->key);
    if (it != flow_entry_map_.end()) {
        DeleteInternal(it);
        return true;
    }
    return false;
}

void FlowTable::DeleteAll()
{
    FlowEntryMap::iterator it;

    it = flow_entry_map_.begin();
    while (it != flow_entry_map_.end()) {
        FlowEntry *entry = it->second;
        ++it;
        if (it != flow_entry_map_.end() &&
            it->second == entry->data.reverse_flow.get()) {
            ++it;
        }
        DeleteNatFlow(entry->key, true);
<<<<<<< HEAD

=======
>>>>>>> 2bbc2a5f
    }
}

void FlowTable::DeleteAclFlows(const AclDBEntry *acl)
{
    AclFlowTree::iterator it;
    it = acl_flow_tree_.find(acl);
    if (it == acl_flow_tree_.end()) {
        return;
    }
    // Get the ACL flow tree
    AclFlowInfo *af_info = it->second;
    FlowEntryTree fe_tree = af_info->fet;
    FlowEntryTree::iterator fe_tree_it;
    fe_tree_it  = fe_tree.begin();
    while(fe_tree_it != fe_tree.end()) {
        FlowKey fekey = (*fe_tree_it)->key;
        ++fe_tree_it;
        DeleteNatFlow(fekey, true);
    }
}

SandeshTraceBufferPtr FlowTraceBuf(SandeshTraceBufferCreate("Flow", 5000));

void FlowTable::Init() {

    FlowEntry::alloc_count_ = 0;
    assert(singleton_ == NULL);
    singleton_ = new FlowTable;

    singleton_->acl_listener_id_ = Agent::GetInstance()->GetAclTable()->Register
        (boost::bind(&FlowTable::AclNotify, singleton_, _1, _2));

    singleton_->intf_listener_id_ = Agent::GetInstance()->GetInterfaceTable()->Register
        (boost::bind(&FlowTable::IntfNotify, singleton_, _1, _2));

    singleton_->vn_listener_id_ = Agent::GetInstance()->GetVnTable()->Register
        (boost::bind(&FlowTable::VnNotify, singleton_, _1, _2));

    singleton_->vrf_listener_id_ = Agent::GetInstance()->GetVrfTable()->Register
            (boost::bind(&FlowTable::VrfNotify, singleton_, _1, _2));

    singleton_->nh_listener_ = new NhListener();
    return;
}

void FlowTable::Shutdown() {
    delete singleton_;
    singleton_ = NULL;
}

void FlowTable::IntfNotify(DBTablePartBase *part, DBEntryBase *e) {
    // Add/Delete SG: Later
    // Change VN:
    // Resync all intf flows with new VN network policies + SG
    Interface *intf = static_cast<Interface *>(e);
    if (intf->type() != Interface::VM_INTERFACE) {
        return;
    }

    VmInterface *vm_port = static_cast<VmInterface *>(intf);
    const VnEntry *new_vn = vm_port->vn();

    DBState *s = e->GetState(part->parent(), intf_listener_id_);
    VmIntfFlowHandlerState *state = static_cast<VmIntfFlowHandlerState *>(s);

    if (intf->IsDeleted() || new_vn == NULL) {
        DeleteVmIntfFlows(intf);
        if (state) {
            e->ClearState(part->parent(), intf_listener_id_);
            delete state;
        }
        return;
    }

    const VmInterface::SecurityGroupEntryList &new_sg_l = vm_port->sg_list();
    bool changed = false;

    if (state == NULL) {
        state = new VmIntfFlowHandlerState(NULL);
        e->SetState(part->parent(), intf_listener_id_, state);
        // Force change for first time
        state->policy_ = !vm_port->policy_enabled();
        state->sg_l_ = new_sg_l;
        state->vn_ = new_vn;
        changed = true;
    } else {
        if (state->vn_.get() != new_vn) {
            changed = true;
            state->vn_ = new_vn;
        }
        if (state->policy_ != vm_port->policy_enabled()) {
            changed = true;
            state->policy_ = vm_port->policy_enabled();
        }
        if (state->sg_l_.list_ != new_sg_l.list_) {
            changed = true;
            state->sg_l_ = new_sg_l;
        }
    }

    if (changed) {
        ResyncVmPortFlows(vm_port);
    }
}

void FlowTable::VnNotify(DBTablePartBase *part, DBEntryBase *e) 
{
    // Add/Delete Acl:
    // Resync all Vn flows with new VN network policies
    VnEntry *vn = static_cast<VnEntry *>(e);
    DBState *s = e->GetState(part->parent(), vn_listener_id_);
    VnFlowHandlerState *state = static_cast<VnFlowHandlerState *>(s);
    AclDBEntryConstRef acl = NULL;
    AclDBEntryConstRef macl = NULL;
    AclDBEntryConstRef mcacl = NULL;

    if (vn->IsDeleted()) {
        DeleteVnFlows(vn);
        if (state) {
            e->ClearState(part->parent(), vn_listener_id_);
            delete state;
        }
        return;
    }

    if (state != NULL) { 
        acl = state->acl_;
        macl = state->macl_;
        mcacl = state->mcacl_;
    }

    const AclDBEntry *new_acl = vn->GetAcl();
    const AclDBEntry *new_macl = vn->GetMirrorAcl();
    const AclDBEntry *new_mcacl = vn->GetMirrorCfgAcl();
    
    if (state == NULL) {
        state = new VnFlowHandlerState(new_acl, new_macl, new_mcacl);
        e->SetState(part->parent(), vn_listener_id_, state);
    }

    if (acl != new_acl || macl != new_macl || mcacl !=new_mcacl) {
        state->acl_ = new_acl;
        state->macl_ = new_macl;
        state->mcacl_ = new_mcacl;
        ResyncVnFlows(vn);
    }
}

void FlowTable::AclNotify(DBTablePartBase *part, DBEntryBase *e) 
{
    // Delete ACL: (could be ignored), VN gets anyway notification of delete ACL.
    // Modify ACL:
    // Get VN 
    // Resync with VN network policies
    AclDBEntry *acl = static_cast<AclDBEntry *>(e);
    if (e->IsDeleted()) {
        // VN entry must have got updated and VnNotify will take care of the chnages.
        // no need to do any here.
        DeleteAclFlows(acl);
    } else {
        ResyncAclFlows(acl);
    }
}

Inet4RouteUpdate::Inet4RouteUpdate(Inet4UnicastAgentRouteTable *rt_table):
    rt_table_(rt_table), marked_delete_(false), 
    table_delete_ref_(this, rt_table->deleter()) {
}

Inet4RouteUpdate::~Inet4RouteUpdate() {
    if (rt_table_) {
        rt_table_->Unregister(id_);
    }
    table_delete_ref_.Reset(NULL);
}

void Inet4RouteUpdate::ManagedDelete() {
    marked_delete_ = true;
}

bool Inet4RouteUpdate::DeleteState(DBTablePartBase *partition,
                                   DBEntryBase *entry) {
    State *state = static_cast<State *>
                          (entry->GetState(partition->parent(), id_));
    if (state) {
        entry->ClearState(partition->parent(), id_);
        delete state;
    }
    return true;
}

void Inet4RouteUpdate::WalkDone(DBTableBase *partition,
                                Inet4RouteUpdate *rt_update) {
    delete rt_update;
}

void Inet4RouteUpdate::Unregister() {
    DBTableWalker *walker = Agent::GetInstance()->GetDB()->GetWalker();
    walker->WalkTable(rt_table_, NULL,
                      boost::bind(&Inet4RouteUpdate::DeleteState, this, _1, _2),
                      boost::bind(&Inet4RouteUpdate::WalkDone, _1, this));
}

void NhListener::Notify(DBTablePartBase *part, DBEntryBase *e) {
    NextHop *nh = static_cast<NextHop *>(e);
    NhState *state = 
        static_cast<NhState *>(e->GetState(part->parent(), id_));

    if (nh->IsDeleted()) {
        if (state && state->refcount() == 0) {
            e->ClearState(part->parent(), id_);
            delete state;
        }
        return;
    }

    if (!state) {
        state = new NhState(nh);
    }
    nh->SetState(part->parent(), id_, state);
    return; 
}

void Inet4RouteUpdate::UnicastNotify(DBTablePartBase *partition, DBEntryBase *e)
{
    Inet4UnicastRouteEntry *route = static_cast<Inet4UnicastRouteEntry *>(e);
    State *state = static_cast<State *>(e->GetState(partition->parent(), id_));

    if (route->IsMulticast()) {
        return;
    }
    
    SecurityGroupList new_sg_l;
    if (route->GetActivePath()) {
        new_sg_l = route->GetActivePath()->GetSecurityGroupList();
    }
    FLOW_TRACE(RouteUpdate, 
               route->GetVrfEntry()->GetName(), 
               route->GetIpAddress().to_string(), 
               route->GetPlen(), 
               (route->GetActivePath()) ? route->GetDestVnName() : "",
               route->IsDeleted(),
               marked_delete_,
               new_sg_l.size(),
               new_sg_l);

    // Handle delete cases
    if (marked_delete_ || route->IsDeleted()) {
        RouteFlowKey rkey(route->GetVrfEntry()->GetVrfId(),
                          route->GetIpAddress().to_ulong(), route->GetPlen());
        FlowTable::GetFlowTableObject()->DeleteRouteFlows(rkey);
        if (state) {
            route->ClearState(partition->parent(), id_);
            delete state;
        }
        return;
    }

    if (state == NULL) {
        state  = new State();
        route->SetState(partition->parent(), id_, state);
    }

    RouteFlowKey skey(route->GetVrfEntry()->GetVrfId(), 
                      route->GetIpAddress().to_ulong(), route->GetPlen());
    sort (new_sg_l.begin(), new_sg_l.end());
    if (state->sg_l_ != new_sg_l) {
        state->sg_l_ = new_sg_l;
        FlowTable::GetFlowTableObject()->ResyncRouteFlows(skey, new_sg_l);
    }

    //Trigger RPF NH sync, if active nexthop changes
    const NextHop *active_nh = route->GetActiveNextHop();
    const NextHop *local_nh = NULL;
    if (active_nh->GetType() == NextHop::COMPOSITE) {
        //If destination is ecmp, all remote flow would
        //have RPF NH set to that local component NH
        const CompositeNH *comp_nh = 
            static_cast<const CompositeNH *>(active_nh);
        local_nh = comp_nh->GetLocalCompositeNH();
    }

    if ((state->active_nh_ != active_nh) || (state->local_nh_ != local_nh)) {
        FlowTable::GetFlowTableObject()->ResyncRpfNH(skey, route);
        state->active_nh_ = active_nh;
        state->local_nh_ = local_nh;
    }
}

Inet4RouteUpdate *Inet4RouteUpdate::UnicastInit(
                              Inet4UnicastAgentRouteTable *table)
{
    Inet4RouteUpdate *rt_update = new Inet4RouteUpdate(table);
    rt_update->id_ = table->Register(
        boost::bind(&Inet4RouteUpdate::UnicastNotify, rt_update, _1, _2));
    return rt_update;
}


void FlowTable::VrfNotify(DBTablePartBase *part, DBEntryBase *e)
{   
    VrfEntry *vrf = static_cast<VrfEntry *>(e);
    DBState *s = e->GetState(part->parent(), vrf_listener_id_);
    VrfFlowHandlerState *state = static_cast<VrfFlowHandlerState *>(s);
    if (vrf->IsDeleted()) {
        if (state == NULL) {
            return;
        }
        state->inet4_unicast_update_->Unregister();
        e->ClearState(part->parent(), vrf_listener_id_);
        delete state;
        return;
    }
    if (state == NULL) {
        state = new VrfFlowHandlerState();
        state->inet4_unicast_update_ = 
            Inet4RouteUpdate::UnicastInit(
            static_cast<Inet4UnicastAgentRouteTable *>(vrf->
            GetRouteTable(AgentRouteTableAPIS::INET4_UNICAST)));
        vrf->SetState(part->parent(), vrf_listener_id_, state);
    }
    return;
}

void FlowTable::ResyncVnFlows(const VnEntry *vn) {
    VnFlowTree::iterator vn_it;
    vn_it = vn_flow_tree_.find(vn);
    if (vn_it == vn_flow_tree_.end()) {
        return;
    }

    FlowEntryTree fet = vn_it->second->fet;
    FlowEntryTree::iterator fet_it, it;
    it = fet.begin();
    while (it != fet.end()) {
        fet_it = it++;
        FlowEntry *fe = (*fet_it).get();
        DeleteFlowInfo(fe);
        MatchPolicy policy;
        fe->GetPolicy(vn, &policy);
        fe->GetSgList(fe->data.intf_entry.get(), &policy);
        ResyncAFlow(fe, policy, false);
        AddFlowInfo(fe);
        FlowInfo flow_info;
        fe->FillFlowInfo(flow_info);
        FLOW_TRACE(Trace, "Evaluate Vn Flows", flow_info);
    }
}

void FlowTable::ResyncAclFlows(const AclDBEntry *acl)
{
    AclFlowTree::iterator acl_it;
    acl_it = acl_flow_tree_.find(acl);
    if (acl_it == acl_flow_tree_.end()) {
        return;
    }

    FlowEntryTree fet = acl_it->second->fet;
    FlowEntryTree::iterator fet_it, it;
    it = fet.begin();
    while (it != fet.end()) {
        fet_it = it++;
        FlowEntry *fe = (*fet_it).get();
        DeleteFlowInfo(fe);
        MatchPolicy policy;
        fe->GetPolicy(fe->data.vn_entry.get(), &policy);
        fe->GetSgList(fe->data.intf_entry.get(), &policy);
        ResyncAFlow(fe, policy, false);
        AddFlowInfo(fe);
        FlowInfo flow_info;
        fe->FillFlowInfo(flow_info);
        FLOW_TRACE(Trace, "Evaluate Acl Flows", flow_info);
    }
}

void FlowTable::ResyncRpfNH(const RouteFlowKey &key, 
                            const Inet4UnicastRouteEntry *rt) {
    RouteFlowTree::iterator rf_it;
    rf_it = route_flow_tree_.find(key);
    if (rf_it == route_flow_tree_.end()) {
        return;
    }
    FlowEntryTree fet = rf_it->second->fet;
    FlowEntryTree::iterator fet_it, it;
    it = fet.begin();
    while (it != fet.end()) {
        fet_it = it++;
        FlowEntry *flow = (*fet_it).get();
        if (key.FlowSrcMatch(flow) == false) {
            continue;
        }

        const NextHop *nh = rt->GetActiveNextHop();
        if (nh->GetType() == NextHop::COMPOSITE && flow->local_flow == false &&
            flow->data.ingress == true) {
            //Logic for RPF check for ecmp
            //  Get reverse flow, and its corresponding ecmp index
            //  Check if source matches component nh at reverse flow ecmp index,
            //  if not DP would trap packet for ECMP resolve.
            //  If there is only one instance of ECMP in compute node, then 
            //  RPF NH would only point to local interface NH, as if packet
            //  oringates from other source just drop the packet in dp
            const CompositeNH *comp_nh = 
                static_cast<const CompositeNH *>(nh);
            nh = comp_nh->GetLocalNextHop();
        }

        const NhState *nh_state = NULL;
        if (nh) {
            nh_state = static_cast<const NhState *>(
                    nh->GetState(Agent::GetInstance()->GetNextHopTable(),
                        FlowTable::GetFlowTableObject()->nh_listener_id()));
        }

        if (flow->data.nh_state_ != nh_state) {
            FlowInfo flow_info;
            flow->FillFlowInfo(flow_info);
            FLOW_TRACE(Trace, "Resync RPF NH", flow_info);

            flow->data.nh_state_ = nh_state;
             FlowTableKSyncEntry *ksync_entry =
                 FlowTableKSyncObject::GetKSyncObject()->Find(flow);
            flow->UpdateKSync(ksync_entry, false);
        }
    }
}

void FlowTable::ResyncRouteFlows(RouteFlowKey &key, SecurityGroupList &sg_l)
{
    RouteFlowTree::iterator rf_it;
    rf_it = route_flow_tree_.find(key);
    if (rf_it == route_flow_tree_.end()) {
        return;
    }
    FlowEntryTree fet = rf_it->second->fet;
    FlowEntryTree::iterator fet_it, it;
    it = fet.begin();
    while (it != fet.end()) {
        fet_it = it++;
        FlowEntry *fe = (*fet_it).get();
        DeleteFlowInfo(fe);
        MatchPolicy policy;
        fe->GetPolicy(fe->data.vn_entry.get(), &policy);
        fe->GetSgList(fe->data.intf_entry.get(), &policy);
        if (key.FlowSrcMatch(fe)) {
            fe->data.source_sg_id_l = sg_l;
        } else if (key.FlowDestMatch(fe)) {
            fe->data.dest_sg_id_l = sg_l;
        } else {
            FLOW_TRACE(Err, fe->flow_handle, 
                       "Not found route key, vrf:"
                       + integerToString(key.vrf) 
                       + " ip:"
                       + Ip4Address(key.ip.ipv4).to_string());
        }
        ResyncAFlow(fe, policy, false);
        AddFlowInfo(fe);
        FlowInfo flow_info;
        fe->FillFlowInfo(flow_info);
        FLOW_TRACE(Trace, "Evaluate Route Flows", flow_info);
    }
}

void FlowTable::ResyncVmPortFlows(const VmInterface *intf) {
    IntfFlowTree::iterator intf_it;
    intf_it = intf_flow_tree_.find(intf);
    if (intf_it == intf_flow_tree_.end()) {
        return;
    }

    FlowEntryTree fet = intf_it->second->fet;
    FlowEntryTree::iterator fet_it, it;
    it = fet.begin();
    while (it != fet.end()) {
        fet_it = it++;
        FlowEntry *fe = (*fet_it).get();
        DeleteFlowInfo(fe);
        MatchPolicy policy;
        fe->GetPolicy(intf->vn(), &policy);
        fe->GetSgList(fe->data.intf_entry.get(), &policy);
        ResyncAFlow(fe, policy, false);
        AddFlowInfo(fe);
        FlowInfo flow_info;
        fe->FillFlowInfo(flow_info);
        FLOW_TRACE(Trace, "Evaluate VmPort Flows", flow_info);
    }
}


void FlowTable::DeleteRouteFlows(const RouteFlowKey &key)
{
    RouteFlowTree::iterator rf_it;
    rf_it = route_flow_tree_.find(key);
    if (rf_it == route_flow_tree_.end()) {
        return;
    }
    FLOW_TRACE(ModuleInfo, "Delete Route flows");
    FlowEntryTree fet = rf_it->second->fet;
    FlowEntryTree::iterator fet_it, it;
    it = fet.begin();
    while (it != fet.end()) {
        fet_it = it++;
        FlowEntry *fe = (*fet_it).get();
        DeleteNatFlow(fe->key, true);
    }
}

void FlowTable::DeleteFlowInfo(FlowEntry *fe) 
{
    FlowUve::GetInstance()->DeleteFlow(fe);
    // Remove from AclFlowTree
    // Go to all matched ACL list and remove from all acls
    std::list<MatchAclParams>::iterator acl_it;
    for (acl_it = fe->data.match_p.m_acl_l.begin(); acl_it != fe->data.match_p.m_acl_l.end();
         ++acl_it) {
        DeleteAclFlowInfo((*acl_it).acl.get(), fe, (*acl_it).ace_id_list);
    }
    for (acl_it = fe->data.match_p.m_sg_acl_l.begin(); 
         acl_it != fe->data.match_p.m_sg_acl_l.end();
         ++acl_it) {
        DeleteAclFlowInfo((*acl_it).acl.get(), fe, (*acl_it).ace_id_list);
    }
    for (acl_it = fe->data.match_p.m_mirror_acl_l.begin(); 
         acl_it != fe->data.match_p.m_mirror_acl_l.end();
         ++acl_it) {
        DeleteAclFlowInfo((*acl_it).acl.get(), fe, (*acl_it).ace_id_list);
    }


    for (acl_it = fe->data.match_p.m_out_acl_l.begin();
         acl_it != fe->data.match_p.m_out_acl_l.end(); ++acl_it) {
        DeleteAclFlowInfo((*acl_it).acl.get(), fe, (*acl_it).ace_id_list);
    }
    for (acl_it = fe->data.match_p.m_out_sg_acl_l.begin(); 
         acl_it != fe->data.match_p.m_out_sg_acl_l.end();
         ++acl_it) {
        DeleteAclFlowInfo((*acl_it).acl.get(), fe, (*acl_it).ace_id_list);
    }
    for (acl_it = fe->data.match_p.m_out_mirror_acl_l.begin(); 
         acl_it != fe->data.match_p.m_out_mirror_acl_l.end();
         ++acl_it) {
        DeleteAclFlowInfo((*acl_it).acl.get(), fe, (*acl_it).ace_id_list);
    }


    // Remove from IntfFlowTree
    DeleteIntfFlowInfo(fe);    
    // Remove from VnFlowTree
    DeleteVnFlowInfo(fe);
    // Remove from VmFlowTree
    // DeleteVmFlowInfo(fe);
    // Remove from RouteFlowTree
    DeleteRouteFlowInfo(fe);
}

void FlowTable::DeleteVnFlowInfo(FlowEntry *fe)
{
    VnFlowTree::iterator vn_it;
    if (fe->data.vn_entry) {
        vn_it = vn_flow_tree_.find(fe->data.vn_entry.get());
        if (vn_it != vn_flow_tree_.end()) {
            VnFlowInfo *vn_flow_info = vn_it->second;
            int count = vn_flow_info->fet.erase(fe);
            if (count > 0) {
                DecrVnFlowCounter(vn_flow_info, fe);
            }
            if (vn_flow_info->fet.empty()) {
                delete vn_flow_info;
                vn_flow_tree_.erase(vn_it);
            }
        }
    }
}

void FlowTable::DeleteAclFlowInfo(const AclDBEntry *acl, FlowEntry* flow, AclEntryIDList &id_list)
{
    AclFlowTree::iterator acl_it;
    acl_it = acl_flow_tree_.find(acl);
    if (acl_it == acl_flow_tree_.end()) {
        return;
    }

    // Delete flow entry from the Flow entry list
    AclFlowInfo *af_info = acl_it->second;
    AclEntryIDList::iterator id_it;
    for (id_it = id_list.begin(); id_it != id_list.end(); ++id_it) {
        af_info->aceid_cnt_map[*id_it] -= 1;
    }
    af_info->fet.erase(flow);
    if (af_info->fet.empty()) {
        delete af_info;
        acl_flow_tree_.erase(acl_it);
    }
}

void FlowTable::DeleteIntfFlowInfo(FlowEntry *fe)
{
    IntfFlowTree::iterator intf_it;
    if (fe->data.intf_entry) {
        intf_it = intf_flow_tree_.find(fe->data.intf_entry.get());
        if (intf_it != intf_flow_tree_.end()) {
            IntfFlowInfo *intf_flow_info = intf_it->second;
            intf_flow_info->fet.erase(fe);
            if (intf_flow_info->fet.empty()) {
                delete intf_flow_info;
                intf_flow_tree_.erase(intf_it);
            }
        }
    }
}

void FlowTable::DeleteVmFlowInfo(FlowEntry *fe)
{
    VmFlowTree::iterator vm_it;
    if (fe->data.vm_entry) {
        vm_it = vm_flow_tree_.find(fe->data.vm_entry.get());
        if (vm_it != vm_flow_tree_.end()) {
            VmFlowInfo *vm_flow_info = vm_it->second;
            vm_flow_info->fet.erase(fe);
            if (vm_flow_info->fet.empty()) {
                delete vm_flow_info;
                vm_flow_tree_.erase(vm_it);
            }
        }
    }
}

void FlowTable::DeleteRouteFlowInfo (FlowEntry *fe)
{
    RouteFlowTree::iterator rf_it;
    RouteFlowKey skey(fe->data.flow_source_vrf, fe->key.src.ipv4, 
                      fe->data.source_plen);
    rf_it = route_flow_tree_.find(skey);
    RouteFlowInfo *route_flow_info;
    if (rf_it != route_flow_tree_.end()) {
        route_flow_info = rf_it->second;
        route_flow_info->fet.erase(fe);
        if (route_flow_info->fet.empty()) {
            delete route_flow_info;
            route_flow_tree_.erase(rf_it);
        }
    }
   
    RouteFlowKey dkey(fe->data.flow_dest_vrf, fe->key.dst.ipv4,
                      fe->data.dest_plen);
    rf_it = route_flow_tree_.find(dkey);
    if (rf_it != route_flow_tree_.end()) {
        route_flow_info = rf_it->second;
        route_flow_info->fet.erase(fe);
        if (route_flow_info->fet.empty()) {
            delete route_flow_info;
            route_flow_tree_.erase(rf_it);
        }
    }
}

void FlowTable::AddFlowInfo(FlowEntry *fe)
{
    FlowUve::GetInstance()->NewFlow(fe);
    // Add AclFlowTree
    AddAclFlowInfo(fe);
    // Add IntfFlowTree
    AddIntfFlowInfo(fe);
    // Add VnFlowTree
    AddVnFlowInfo(fe);
    // Add VmFlowTree
    // AddVmFlowInfo(fe);
    // Add RouteFlowTree;
    AddRouteFlowInfo(fe);
}

void FlowTable::AddAclFlowInfo (FlowEntry *fe) 
{
    std::list<MatchAclParams>::iterator it;
    for (it = fe->data.match_p.m_acl_l.begin();
         it != fe->data.match_p.m_acl_l.end();
         ++it) {
        UpdateAclFlow(it->acl.get(), fe, it->ace_id_list);
    }
    for (it = fe->data.match_p.m_sg_acl_l.begin();
         it != fe->data.match_p.m_sg_acl_l.end();
         ++it) {
        UpdateAclFlow(it->acl.get(), fe, it->ace_id_list);
    }
    for (it = fe->data.match_p.m_mirror_acl_l.begin();
         it != fe->data.match_p.m_mirror_acl_l.end();
         ++it) {
        UpdateAclFlow(it->acl.get(), fe, it->ace_id_list);
    }


    for (it = fe->data.match_p.m_out_acl_l.begin();
         it != fe->data.match_p.m_out_acl_l.end();
         ++it) {
        UpdateAclFlow(it->acl.get(), fe, it->ace_id_list);
    }
    for (it = fe->data.match_p.m_out_sg_acl_l.begin();
         it != fe->data.match_p.m_out_sg_acl_l.end();
         ++it) {
        UpdateAclFlow(it->acl.get(), fe, it->ace_id_list);
    }
    for (it = fe->data.match_p.m_out_mirror_acl_l.begin();
         it != fe->data.match_p.m_out_mirror_acl_l.end();
         ++it) {
        UpdateAclFlow(it->acl.get(), fe, it->ace_id_list);
    }
}

void FlowTable::UpdateAclFlow(const AclDBEntry *acl, FlowEntry* flow,
                              AclEntryIDList &id_list)
{
    AclFlowTree::iterator it;
    pair<set<FlowEntryPtr>::iterator,bool> ret;

    it = acl_flow_tree_.find(acl);

    AclFlowInfo *af_info;
    if (it == acl_flow_tree_.end()) {
        af_info = new AclFlowInfo;
        af_info->acl_entry = acl;
        ret = af_info->fet.insert(flow);
        acl_flow_tree_.insert(AclFlowPair(acl, af_info));
    } else {
        af_info = it->second;
        /* flow can already exist. In that case it won't be inserted */
        ret = af_info->fet.insert(flow);
    }
    
    if (id_list.size()) {
        AclEntryIDList::iterator id_it;
        for (id_it = id_list.begin(); id_it != id_list.end(); ++id_it) {
            af_info->aceid_cnt_map[*id_it] += 1;
        }        
    } else {
        af_info->flow_miss++;
    }
}

void FlowTable::AddIntfFlowInfo (FlowEntry *fe)
{
    if (!fe->data.intf_entry) {
        return;
    }
    IntfFlowTree::iterator it;
    it = intf_flow_tree_.find(fe->data.intf_entry.get());
    IntfFlowInfo *intf_flow_info;
    if (it == intf_flow_tree_.end()) {
        intf_flow_info = new IntfFlowInfo();
        intf_flow_info->intf_entry = fe->data.intf_entry;
        intf_flow_info->fet.insert(fe);
        intf_flow_tree_.insert(IntfFlowPair(fe->data.intf_entry.get(), intf_flow_info));
    } else {
        intf_flow_info = it->second;
        /* fe can already exist. In that case it won't be inserted */
        intf_flow_info->fet.insert(fe);
    }
}

void FlowTable::AddVmFlowInfo (FlowEntry *fe)
{
    if (!fe->data.vm_entry) {
        return;
    }
    VmFlowTree::iterator it;
    it = vm_flow_tree_.find(fe->data.vm_entry.get());
    VmFlowInfo *vm_flow_info;
    if (it == vm_flow_tree_.end()) {
        vm_flow_info = new VmFlowInfo();
        vm_flow_info->vm_entry = fe->data.vm_entry;
        vm_flow_info->fet.insert(fe);
        vm_flow_tree_.insert(VmFlowPair(fe->data.vm_entry.get(), vm_flow_info));
    } else {
        vm_flow_info = it->second;
        /* fe can already exist. In that case it won't be inserted */
        vm_flow_info->fet.insert(fe);
    }
}

void FlowTable::IncrVnFlowCounter(VnFlowInfo *vn_flow_info, 
                                  const FlowEntry *fe) {
    if (fe->local_flow) {
        vn_flow_info->ingress_flow_count++;
        vn_flow_info->egress_flow_count++;
    } else {
        if (fe->data.ingress) {
            vn_flow_info->ingress_flow_count++;
        } else {
            vn_flow_info->egress_flow_count++;
        }
    }
}

void FlowTable::DecrVnFlowCounter(VnFlowInfo *vn_flow_info, 
                                  const FlowEntry *fe) {
    if (fe->local_flow) {
        vn_flow_info->ingress_flow_count--;
        vn_flow_info->egress_flow_count--;
    } else {
        if (fe->data.ingress) {
            vn_flow_info->ingress_flow_count--;
        } else {
            vn_flow_info->egress_flow_count--;
        }
    }
}

void FlowTable::AddVnFlowInfo (FlowEntry *fe)
{
    if (!fe->data.vn_entry) {
        return;
    }    
    VnFlowTree::iterator it;
    it = vn_flow_tree_.find(fe->data.vn_entry.get());
    VnFlowInfo *vn_flow_info;
    if (it == vn_flow_tree_.end()) {
        vn_flow_info = new VnFlowInfo();
        vn_flow_info->vn_entry = fe->data.vn_entry;
        vn_flow_info->fet.insert(fe);
        IncrVnFlowCounter(vn_flow_info, fe);
        vn_flow_tree_.insert(VnFlowPair(fe->data.vn_entry.get(), vn_flow_info));
    } else {
        vn_flow_info = it->second;
        /* fe can already exist. In that case it won't be inserted */
        pair<FlowTable::FlowEntryTree::iterator, bool> ret = 
                                            vn_flow_info->fet.insert(fe);
        if (ret.second) {
            IncrVnFlowCounter(vn_flow_info, fe);
        }
    }
}

void FlowTable::VnFlowCounters(const VnEntry *vn, uint32_t *in_count, 
                               uint32_t *out_count) {
    VnFlowTree::iterator it;
    it = vn_flow_tree_.find(vn);
    if (it == vn_flow_tree_.end()) {
        *in_count = 0;
        *out_count = 0;
        return;
    }
    VnFlowInfo *vn_flow_info = it->second;
    *in_count = vn_flow_info->ingress_flow_count;
    *out_count = vn_flow_info->egress_flow_count;
}

void FlowTable::AddRouteFlowInfo (FlowEntry *fe)
{
    RouteFlowTree::iterator it;
    RouteFlowInfo *route_flow_info;
    if (fe->data.flow_source_vrf != VrfEntry::kInvalidIndex) {
        RouteFlowKey skey(fe->data.flow_source_vrf, fe->key.src.ipv4,
                          fe->data.source_plen);
        it = route_flow_tree_.find(skey);
        if (it == route_flow_tree_.end()) {
            route_flow_info = new RouteFlowInfo();
            route_flow_info->fet.insert(fe);
            route_flow_tree_.insert(RouteFlowPair(skey, route_flow_info));
        } else {
            route_flow_info = it->second;
            route_flow_info->fet.insert(fe);
        }
    }

    if (fe->data.flow_dest_vrf != VrfEntry::kInvalidIndex) {
        RouteFlowKey dkey(fe->data.flow_dest_vrf, fe->key.dst.ipv4, 
                          fe->data.dest_plen);
        it = route_flow_tree_.find(dkey);
        if (it == route_flow_tree_.end()) {
            route_flow_info = new RouteFlowInfo();
            route_flow_info->fet.insert(fe);
            route_flow_tree_.insert(RouteFlowPair(dkey, route_flow_info));
        } else {
            route_flow_info = it->second;
            route_flow_info->fet.insert(fe);
        }
    }
}

void FlowTable::ResyncAFlow(FlowEntry *fe, MatchPolicy &policy, bool create) {
    PacketHeader hdr;
    hdr.vrf = fe->key.vrf; hdr.src_ip = fe->key.src.ipv4;
    hdr.dst_ip = fe->key.dst.ipv4;
    hdr.protocol = fe->key.protocol;
    if (hdr.protocol == IPPROTO_UDP || hdr.protocol == IPPROTO_TCP) {
        hdr.src_port = fe->key.src_port;
        hdr.dst_port = fe->key.dst_port;
    } else {
        hdr.src_port = 0;
        hdr.dst_port = 0;
    }
    hdr.src_policy_id = &(fe->data.source_vn);
    hdr.dst_policy_id = &(fe->data.dest_vn);
    hdr.src_sg_id_l = &(fe->data.source_sg_id_l);
    hdr.dst_sg_id_l = &(fe->data.dest_sg_id_l);

    fe->DoPolicy(hdr, &policy, fe->data.ingress);
    fe->CompareAndModify(policy, create);

    // If this is forward flow, update the SG action for reflexive entry
    if (fe->is_reverse_flow) {
        return;
    }

    FlowEntry *rflow = fe->data.reverse_flow.get();
    if (rflow == NULL) {
        return;
    }

    rflow->data.match_p.sg_action = ReflexiveAction(fe->data.match_p.sg_action);
    rflow->data.match_p.out_sg_action =
        ReflexiveAction(fe->data.match_p.out_sg_action);
    // Check if there is change in action for reverse flow
    rflow->ActionRecompute(&rflow->data.match_p);

    FlowTableKSyncEntry *entry = 
        FlowTableKSyncObject::GetKSyncObject()->Find(rflow);
    if (entry) {
        rflow->UpdateKSync(entry, false);
    }
}

void FlowTable::DeleteVnFlows(const VnEntry *vn)
{
    VnFlowTree::iterator vn_it;
    vn_it = vn_flow_tree_.find(vn);
    if (vn_it == vn_flow_tree_.end()) {
        return;
    }
    FLOW_TRACE(ModuleInfo, "Delete Vn Flows");
    FlowEntryTree fet = vn_it->second->fet;
    FlowEntryTree::iterator fet_it;
    for (fet_it = fet.begin(); fet_it != fet.end(); ++fet_it) {
        DeleteNatFlow((*fet_it)->key, true);
    }
}

void FlowTable::DeleteVmFlows(const VmEntry *vm)
{
    VmFlowTree::iterator vm_it;
    vm_it = vm_flow_tree_.find(vm);
    if (vm_it == vm_flow_tree_.end()) {
        return;
    }
    FLOW_TRACE(ModuleInfo, "Delete VM flows");
    FlowEntryTree fet = vm_it->second->fet;
    FlowEntryTree::iterator fet_it;
    for (fet_it = fet.begin(); fet_it != fet.end(); ++fet_it) {
        DeleteNatFlow((*fet_it)->key, true);
    }
}

void FlowTable::DeleteVmIntfFlows(const Interface *intf)
{
    IntfFlowTree::iterator intf_it;
    intf_it = intf_flow_tree_.find(intf);
    if (intf_it == intf_flow_tree_.end()) {
        return;
    }
    FLOW_TRACE(ModuleInfo, "Delete Interface Flows");
    FlowEntryTree fet = intf_it->second->fet;
    FlowEntryTree::iterator fet_it;
    for (fet_it = fet.begin(); fet_it != fet.end(); ++fet_it) {
        DeleteNatFlow((*fet_it)->key, true);
    }
}

DBTableBase::ListenerId FlowTable::nh_listener_id() {
    return nh_listener_->id();
}

void SetActionStr(const FlowAction &action_info, std::vector<ActionStr> &action_str_l)
{
    std::bitset<32> bs(action_info.action);
    for (unsigned int i = 0; i <= bs.size(); i++) {
        if (bs[i]) {
            ActionStr astr;
            astr.action = TrafficAction::ActionToString((TrafficAction::Action)i);
            action_str_l.push_back(astr);
            if ((TrafficAction::Action)i == TrafficAction::MIRROR) {
                std::vector<MirrorActionSpec>::const_iterator m_it;
                for (m_it = action_info.mirror_l.begin();
                     m_it != action_info.mirror_l.end();
                     ++m_it) {
                    ActionStr mstr;
                    mstr.action += (*m_it).ip.to_string();
                    mstr.action += " ";
                    mstr.action += integerToString((*m_it).port);
                    mstr.action += " ";
                    mstr.action += (*m_it).vrf_name;
                    mstr.action += " ";
                    mstr.action += (*m_it).encap;
                    action_str_l.push_back(mstr);
                }
            }
        }
    }
}

static void SetAclListAclAction(const std::list<MatchAclParams> &acl_l, std::vector<AclAction> &acl_action_l,
                         std::string &acl_type) {
    std::list<MatchAclParams>::const_iterator it;
    for(it = acl_l.begin(); it != acl_l.end(); ++it) {
        AclAction acl_action;
        acl_action.set_acl_id(UuidToString((*it).acl->GetUuid()));
        acl_action.set_acl_type(acl_type);
        std::vector<ActionStr> action_str_l;
        SetActionStr((*it).action_info, action_str_l);
        acl_action.set_action_l(action_str_l);
        acl_action_l.push_back(acl_action);
    }
}

static void SetAclAction(const FlowEntry &fe, std::vector<AclAction> &acl_action_l)
{
    const std::list<MatchAclParams> &acl_l = fe.data.match_p.m_acl_l;
    std::string acl_type("nw policy");
    SetAclListAclAction(acl_l, acl_action_l, acl_type);

    const std::list<MatchAclParams> &sg_acl_l = fe.data.match_p.m_sg_acl_l;
    acl_type = "sg";
    SetAclListAclAction(sg_acl_l, acl_action_l, acl_type);

    const std::list<MatchAclParams> &m_acl_l = fe.data.match_p.m_mirror_acl_l;
    acl_type = "dynamic";
    SetAclListAclAction(m_acl_l, acl_action_l, acl_type);

    const std::list<MatchAclParams> &out_acl_l = fe.data.match_p.m_out_acl_l;
    acl_type = "o nw policy";
    SetAclListAclAction(out_acl_l, acl_action_l, acl_type);

    const std::list<MatchAclParams> &out_sg_acl_l = fe.data.match_p.m_out_sg_acl_l;
    acl_type = "o sg";
    SetAclListAclAction(out_sg_acl_l, acl_action_l, acl_type);

    const std::list<MatchAclParams> &out_m_acl_l = fe.data.match_p.m_out_mirror_acl_l;
    acl_type = "o dynamic";
    SetAclListAclAction(out_m_acl_l, acl_action_l, acl_type);
}

string FlowTable::GetAceSandeshDataKey(const AclDBEntry *acl, int ace_id) {
    string uuid_str = UuidToString(acl->GetUuid());
    stringstream ss;
    ss << uuid_str << ":";
    ss << ace_id;
    return ss.str();
}

void FlowTable::SetAceSandeshData(const AclDBEntry *acl, AclFlowCountResp &data, int ace_id)
{
    AclFlowTree::iterator it;
    it = acl_flow_tree_.find(acl);
    if (it == acl_flow_tree_.end()) {
        return;
    }
    int count = 0;
    bool key_set = false;
    AclFlowInfo *af_info = it->second;

    AceIdFlowCntMap *aceid_cnt = &(af_info->aceid_cnt_map);
    FlowTable::AceIdFlowCntMap::iterator aceid_it = aceid_cnt->upper_bound(ace_id);
    std::vector<AceIdFlowCnt> id_cnt_l;
    while (aceid_it != aceid_cnt->end()) {
        AceIdFlowCnt id_cnt_s;
        id_cnt_s.ace_id = aceid_it->first;
        id_cnt_s.flow_cnt = aceid_it->second;
        id_cnt_l.push_back(id_cnt_s);
        count++;
        ++aceid_it;
        if (count == MaxResponses && aceid_it != aceid_cnt->end()) {
            data.set_iteration_key(GetAceSandeshDataKey(acl, id_cnt_s.ace_id));
            key_set = true;
            break;
        }
    }
    data.set_aceid_cnt_list(id_cnt_l);
    
    FlowEntryTree *fe_tree = &(af_info->fet);    
    data.set_flow_count(fe_tree->size());
    data.set_flow_miss(af_info->flow_miss);

    if (!key_set) {
        data.set_iteration_key(GetAceSandeshDataKey(acl, 0));
    }
}

string FlowTable::GetAclFlowSandeshDataKey(const AclDBEntry *acl, const int last_count) {
    string uuid_str = UuidToString(acl->GetUuid());
    stringstream ss;
    ss << uuid_str << ":";
    ss << last_count;
    return ss.str();
}

static void SetAclListAceId(const AclDBEntry *acl, const std::list<MatchAclParams> &acl_l,
                            std::vector<AceId> &ace_l) {
    std::list<MatchAclParams>::const_iterator ma_it;
    for (ma_it = acl_l.begin();
         ma_it != acl_l.end();
         ++ma_it) {
        if ((*ma_it).acl != acl) {
            continue;
        }
        AclEntryIDList::const_iterator ait;
        for (ait = (*ma_it).ace_id_list.begin(); 
             ait != (*ma_it).ace_id_list.end(); ++ ait) {
            AceId ace_id;
            ace_id.id = *ait;
            ace_l.push_back(ace_id);
        }
    }
}

void FlowTable::SetAclFlowSandeshData(const AclDBEntry *acl, AclFlowResp &data, 
                                      const int last_count)
{
    AclFlowTree::iterator it;
    it = acl_flow_tree_.find(acl);
    if (it == acl_flow_tree_.end()) {
        return;
    }
    AclFlowInfo *af_info = it->second;
   
    int count = 0; 
    bool key_set = false;
    FlowEntryTree *fe_tree = &(af_info->fet);    
    FlowEntryTree::iterator fe_tree_it = fe_tree->begin();
    while (fe_tree_it != fe_tree->end() && (count + 1) < last_count) {
        fe_tree_it++;
        count++;
    }
    data.set_flow_count(fe_tree->size());
    data.set_flow_miss(af_info->flow_miss);
    std::vector<FlowSandeshData> flow_entries_l;
    while(fe_tree_it != fe_tree->end()) {
        const FlowEntry &fe = *(*fe_tree_it);
        FlowSandeshData fe_sandesh_data;
        fe_sandesh_data.set_vrf(integerToString(fe.key.vrf));
        fe_sandesh_data.set_src(Ip4Address(fe.key.src.ipv4).to_string());
        fe_sandesh_data.set_dst(Ip4Address(fe.key.dst.ipv4).to_string());
        fe_sandesh_data.set_src_port(fe.key.src_port);
        fe_sandesh_data.set_dst_port(fe.key.dst_port);
        fe_sandesh_data.set_protocol(fe.key.protocol);
        fe_sandesh_data.set_ingress(fe.data.ingress);
        std::vector<ActionStr> action_str_l;
        SetActionStr(fe.data.match_p.action_info, action_str_l);
        fe_sandesh_data.set_action_l(action_str_l);
        
        std::vector<AclAction> acl_action_l;
        SetAclAction(fe, acl_action_l);
        fe_sandesh_data.set_acl_action_l(acl_action_l);

        fe_sandesh_data.set_flow_uuid(UuidToString(fe.flow_uuid));
        fe_sandesh_data.set_flow_handle(integerToString(fe.flow_handle));
        fe_sandesh_data.set_source_vn(fe.data.source_vn);
        fe_sandesh_data.set_dest_vn(fe.data.dest_vn);
        std::vector<uint32_t> v;
        SecurityGroupList::const_iterator it;
        for (it = fe.data.source_sg_id_l.begin(); 
             it != fe.data.source_sg_id_l.end(); it++) {
            v.push_back(*it);
        }
        fe_sandesh_data.set_source_sg_id_l(v);
        v.clear();
        for (it = fe.data.dest_sg_id_l.begin(); 
             it != fe.data.dest_sg_id_l.end(); it++) {
            v.push_back(*it);
        }
        fe_sandesh_data.set_dest_sg_id_l(v);
        fe_sandesh_data.set_bytes(integerToString(fe.data.bytes));
        fe_sandesh_data.set_packets(integerToString(fe.data.packets));
        fe_sandesh_data.set_setup_time(
                            integerToString(UTCUsecToPTime(fe.setup_time)));
        fe_sandesh_data.set_setup_time_utc(fe.setup_time);
        if (fe.teardown_time) {
            fe_sandesh_data.set_teardown_time(
                integerToString(UTCUsecToPTime(fe.teardown_time)));
        } else {
            fe_sandesh_data.set_teardown_time("");
        }
        fe_sandesh_data.set_current_time(integerToString(
                                         UTCUsecToPTime(UTCTimestampUsec())));
        
        SetAclListAceId(acl, fe.data.match_p.m_acl_l, fe_sandesh_data.ace_l);
        SetAclListAceId(acl, fe.data.match_p.m_sg_acl_l, fe_sandesh_data.ace_l);
        SetAclListAceId(acl, fe.data.match_p.m_mirror_acl_l, fe_sandesh_data.ace_l);
        SetAclListAceId(acl, fe.data.match_p.m_out_acl_l, fe_sandesh_data.ace_l);
        SetAclListAceId(acl, fe.data.match_p.m_out_sg_acl_l, fe_sandesh_data.ace_l);
        SetAclListAceId(acl, fe.data.match_p.m_out_mirror_acl_l, fe_sandesh_data.ace_l);

        if (fe.data.reverse_flow.get()) {
            fe_sandesh_data.set_reverse_flow("yes");
        } else {
            fe_sandesh_data.set_reverse_flow("no");
        }
        if (fe.nat) {
            fe_sandesh_data.set_nat("yes");
        } else {
            fe_sandesh_data.set_nat("no");
        }
        if (fe.ImplicitDenyFlow()) {
            fe_sandesh_data.set_implicit_deny("yes");
        } else {
            fe_sandesh_data.set_implicit_deny("no");
        }
        if (fe.ShortFlow()) {
            fe_sandesh_data.set_short_flow("yes");
        } else {
            fe_sandesh_data.set_short_flow("no");
        }
    
        flow_entries_l.push_back(fe_sandesh_data);
        count++;
        ++fe_tree_it;
        if (count == (MaxResponses + last_count) && fe_tree_it != fe_tree->end()) {
            data.set_iteration_key(GetAclFlowSandeshDataKey(acl, count));
            key_set = true;
            break;
        }
    }
    data.set_flow_entries(flow_entries_l);
    if (!key_set) {
        data.set_iteration_key(GetAclFlowSandeshDataKey(acl, 0));
    }
}

FlowTable::~FlowTable() {
    Agent::GetInstance()->GetAclTable()->Unregister(acl_listener_id_);
    Agent::GetInstance()->GetInterfaceTable()->Unregister(intf_listener_id_);
    Agent::GetInstance()->GetVnTable()->Unregister(vn_listener_id_);
    Agent::GetInstance()->GetVmTable()->Unregister(vm_listener_id_);
    Agent::GetInstance()->GetVrfTable()->Unregister(vrf_listener_id_);
    delete nh_listener_;
}
<|MERGE_RESOLUTION|>--- conflicted
+++ resolved
@@ -768,11 +768,8 @@
             it->second == entry->data.reverse_flow.get()) {
             ++it;
         }
+
         DeleteNatFlow(entry->key, true);
-<<<<<<< HEAD
-
-=======
->>>>>>> 2bbc2a5f
     }
 }
 
