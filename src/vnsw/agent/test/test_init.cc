/*
 * Copyright (c) 2013 Juniper Networks, Inc. All rights reserved.
 */

#include "test/test_init.h"
#include "oper/mirror_table.h"
#include "vgw/cfg_vgw.h"
#include "vgw/vgw.h"
#include "ksync/ksync_init.h"

static AgentTestInit *agent_init;
namespace opt = boost::program_options;

pthread_t asio_thread;

void *asio_poll(void *arg){
    Agent::GetInstance()->GetEventManager()->Run();
    return NULL;
}

void AsioRun() {
    pthread_attr_t attr;
    int ret;

    pthread_attr_init(&attr);
    if ((ret = pthread_create(&asio_thread, &attr, asio_poll, NULL)) != 0) {
        LOG(ERROR, "pthread_create error : " <<  strerror(ret) );
        assert(0);
    }
}

void AsioStop() {
    pthread_join(asio_thread, NULL);
}

TestClient *TestInit(const char *init_file, bool ksync_init, bool pkt_init,
                     bool services_init, bool uve_init,
                     int agent_stats_interval, int flow_stats_interval,
                     bool asio) {
    TestClient *client = new TestClient();
    agent_init = new AgentTestInit(client);

    // Read agent parameters from config file and arguments
    Agent *agent = agent_init->agent();
    AgentParam *param = agent_init->param();
    AgentInit *init = agent_init->init();

    opt::variables_map var_map;
    param->Init(init_file, "test", var_map);
    param->set_agent_stats_interval(agent_stats_interval);
    param->set_flow_stats_interval(flow_stats_interval);

    // Initialize the agent-init control class
    int sandesh_port = 0;
    Sandesh::InitGeneratorTest("VNSWAgent", "Agent",
                               Agent::GetInstance()->GetEventManager(),
                               sandesh_port, NULL);

    init->Init(param, agent, var_map);
    init->set_ksync_enable(ksync_init);
    init->set_packet_enable(true);
    init->set_services_enable(services_init);
    init->set_create_vhost(false);
    init->set_uve_enable(uve_init);
    init->set_vgw_enable(false);
    init->set_router_id_dep_enable(false);
    agent->SetTestMode();

    // Initialize agent and kick start initialization
    agent->Init(param, init);

    while (init->state() != AgentInit::INIT_DONE) {
        usleep(1000);
    }

    client->Init();
    client->WaitForIdle();

    if (asio) {
        AsioRun();
    }

    if (init_file == NULL) {
        agent->set_vhost_interface_name("vhost0");
        InetInterface::CreateReq(Agent::GetInstance()->GetInterfaceTable(),
                                 "vhost0",
                                 Agent::GetInstance()->GetDefaultVrf(),
                                 InetInterface::VHOST);
        boost::system::error_code ec;
        Agent::GetInstance()->SetRouterId
            (Ip4Address::from_string("10.1.1.1", ec));
        //Add a receive router
        agent->GetDefaultInet4UnicastRouteTable()->AddVHostRecvRoute
            (Agent::GetInstance()->GetDefaultVrf(), "vhost0",
             Agent::GetInstance()->GetRouterId(), false);
    }

    return client;
}

TestClient *StatsTestInit() {
    TestClient *client = new TestClient();
    agent_init = new AgentTestInit(client);
    Agent *agent = agent_init->agent();
    AgentParam *param = agent_init->param();
    AgentInit *init = agent_init->init();

    // Read agent parameters from config file and arguments
    opt::variables_map var_map;
    param->Init("controller/src/vnsw/agent/test/vnswa_cfg.xml", "test", var_map);

    // Initialize the agent-init control class
    int sandesh_port = 0;
    Sandesh::InitGeneratorTest("VNSWAgent", "Agent",
                               Agent::GetInstance()->GetEventManager(),
                               sandesh_port, NULL);

    init->Init(param, agent, var_map);
    init->set_ksync_enable(true);
    init->set_packet_enable(true);
    init->set_services_enable(true);
    init->set_create_vhost(false);
    init->set_uve_enable(false);
    init->set_vgw_enable(false);
    init->set_router_id_dep_enable(false);

    // Initialize agent and kick start initialization
    agent->Init(param, init);

    AsioRun();

    sleep(1);
    Agent::GetInstance()->set_vhost_interface_name("vhost0");
    InetInterface::CreateReq(Agent::GetInstance()->GetInterfaceTable(),
                             "vhost0", Agent::GetInstance()->GetDefaultVrf(),
                             InetInterface::VHOST);
    boost::system::error_code ec;
    Agent::GetInstance()->SetRouterId(Ip4Address::from_string("10.1.1.1", ec));

    // Wait for host and vhost interface creation
    client->WaitForIdle();

    return client;
}

TestClient *VGwInit(const string &init_file, bool ksync_init) {
    TestClient *client = new TestClient();
    agent_init = new AgentTestInit(client);
    Agent *agent = agent_init->agent();
    AgentParam *param = agent_init->param();
    AgentInit *init = agent_init->init();

    // Read agent parameters from config file and arguments
    opt::variables_map var_map;
    param->Init(init_file, "test", var_map);

    // Initialize the agent-init control class
    Sandesh::InitGeneratorTest("VNSWAgent", "Agent",
                               Agent::GetInstance()->GetEventManager(),
                               0, NULL);

    init->Init(param, agent, var_map);
    init->set_ksync_enable(ksync_init);
    init->set_packet_enable(true);
    init->set_services_enable(true);
    init->set_create_vhost(false);
    init->set_uve_enable(true);
    init->set_vgw_enable(true);
    init->set_router_id_dep_enable(false);

    // Initialize agent and kick start initialization
    agent->Init(param, init);

    while (init->state() != AgentInit::INIT_DONE) {
        usleep(1000);
    }

    client->Init();
    client->WaitForIdle();

    AsioRun();

    usleep(100);
    Agent::GetInstance()->set_vhost_interface_name("vhost0");
    InetInterface::CreateReq(Agent::GetInstance()->GetInterfaceTable(),
                             "vhost0", Agent::GetInstance()->GetDefaultVrf(),
                             InetInterface::VHOST);
    boost::system::error_code ec;
    Agent::GetInstance()->SetRouterId(Ip4Address::from_string("10.1.1.1", ec));

    // Wait for host and vhost interface creation
    client->WaitForIdle();

    return client;
}

static bool WaitForDbCount(DBTableBase *table, uint32_t count, int msec) {
    int i = 0;

    msec = msec * 1000;
    while ((table->Size() > count)  && (i < msec)) {
        usleep(1000);
        i += 1000;
    }

    return (table->Size() == count);
}

static bool WaitForDbFree(const string &name, int msec) {
    int i = 0;

    msec = msec * 1000;
    while (i < msec) {
        if (Agent::GetInstance()->GetDB()->FindTable(name) == NULL) {
            break;
        }

        usleep(1000);
        i += 1000;
    }

    return (Agent::GetInstance()->GetDB()->FindTable(name) == NULL);
}

void TestClient::Shutdown() {
    VnswIfListener::Shutdown();
    Agent::GetInstance()->init()->Shutdown();
    AgentUve::GetInstance()->Shutdown();
    UveClient::GetInstance()->Shutdown();
<<<<<<< HEAD
    Agent::GetInstance()->ksync()->NetlinkShutdownTest();
    Agent::GetInstance()->ksync()->Shutdown();
    PktModule::Shutdown();  
=======
    KSync::NetlinkShutdownTest();
    KSync::Shutdown();
    Agent::GetInstance()->pkt()->Shutdown();  
>>>>>>> 9ef553df
    Agent::GetInstance()->services()->Shutdown();
    MulticastHandler::Shutdown();
    Agent::GetInstance()->oper_db()->Shutdown();
    Agent::GetInstance()->GetDB()->Clear();
    Agent::GetInstance()->GetDB()->ClearFactoryRegistry();
}

void TestShutdown() {
    client->WaitForIdle();

    VNController::DisConnect();
    client->WaitForIdle();

    if (Agent::GetInstance()->vgw()) {
        Agent::GetInstance()->vgw()->Shutdown();
    }

    Agent::GetInstance()->init()->DeleteRoutes();
    client->WaitForIdle();

    Agent::GetInstance()->init()->DeleteInterfaces();
    client->WaitForIdle();

    Agent::GetInstance()->init()->DeleteVrfs();
    client->WaitForIdle();

    Agent::GetInstance()->init()->DeleteNextHops();
    client->WaitForIdle();

    WaitForDbCount(Agent::GetInstance()->GetInterfaceTable(), 0, 100);
    EXPECT_EQ(0U, Agent::GetInstance()->GetInterfaceTable()->Size());

    WaitForDbCount(Agent::GetInstance()->GetVrfTable(), 0, 100);
    EXPECT_EQ(0U, Agent::GetInstance()->GetVrfTable()->Size());

    WaitForDbCount(Agent::GetInstance()->GetNextHopTable(), 0, 100);
    EXPECT_EQ(0U, Agent::GetInstance()->GetNextHopTable()->Size());

    WaitForDbFree(Agent::GetInstance()->GetDefaultVrf(), 100);
    assert(Agent::GetInstance()->GetDB()->FindTable(Agent::GetInstance()->GetDefaultVrf()) == NULL);

    WaitForDbCount(Agent::GetInstance()->GetVmTable(), 0, 100);
    EXPECT_EQ(0U, Agent::GetInstance()->GetVmTable()->Size());

    WaitForDbCount(Agent::GetInstance()->GetVnTable(), 0, 100);
    EXPECT_EQ(0U, Agent::GetInstance()->GetVnTable()->Size());

    WaitForDbCount(Agent::GetInstance()->GetMplsTable(), 0, 100);
    EXPECT_EQ(0U, Agent::GetInstance()->GetMplsTable()->Size());

    WaitForDbCount(Agent::GetInstance()->GetIntfCfgTable(), 0, 100);
    EXPECT_EQ(0U, Agent::GetInstance()->GetIntfCfgTable()->Size());

    WaitForDbCount(Agent::GetInstance()->GetAclTable(), 0, 100);
    EXPECT_EQ(0U, Agent::GetInstance()->GetAclTable()->Size());
    client->WaitForIdle();

    agent_init->Shutdown();
    client->WaitForIdle();

    Sandesh::Uninit();
    client->WaitForIdle();

    Agent::GetInstance()->GetEventManager()->Shutdown();
    AsioStop();
    TaskScheduler::GetInstance()->Terminate();

    AgentStats::GetInstance()->Shutdown();
    Agent::GetInstance()->Shutdown();
    delete agent_init;
}<|MERGE_RESOLUTION|>--- conflicted
+++ resolved
@@ -227,15 +227,9 @@
     Agent::GetInstance()->init()->Shutdown();
     AgentUve::GetInstance()->Shutdown();
     UveClient::GetInstance()->Shutdown();
-<<<<<<< HEAD
     Agent::GetInstance()->ksync()->NetlinkShutdownTest();
     Agent::GetInstance()->ksync()->Shutdown();
-    PktModule::Shutdown();  
-=======
-    KSync::NetlinkShutdownTest();
-    KSync::Shutdown();
     Agent::GetInstance()->pkt()->Shutdown();  
->>>>>>> 9ef553df
     Agent::GetInstance()->services()->Shutdown();
     MulticastHandler::Shutdown();
     Agent::GetInstance()->oper_db()->Shutdown();
