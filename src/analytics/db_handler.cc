--- conflicted
+++ resolved
@@ -485,12 +485,8 @@
 	tmap.insert(make_pair("name", make_pair(pv, amap)));
 	attribs.insert(make_pair(string("name"), pv));
 	string sattrname("fields.value");
-<<<<<<< HEAD
-	pv = string(rowkey_str);
-=======
 	pv = string(objectkey_str);
 	tmap.insert(make_pair(sattrname,make_pair(pv,amap)));
->>>>>>> 596b3626
 	attribs.insert(make_pair(sattrname,pv));
         
         pv = string(col_name_);
